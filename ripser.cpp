/*

Ripser: a lean C++ code for computation of Vietoris-Rips persistence barcodes

Copyright 2015-2016 Ulrich Bauer.

This program is free software: you can redistribute it and/or modify it under
the terms of the GNU Lesser General Public License as published by the
Free Software Foundation, either version 3 of the License, or (at your option)
any later version.

This program is distributed in the hope that it will be useful, but WITHOUT ANY
WARRANTY; without even the implied warranty of MERCHANTABILITY or FITNESS FOR A
PARTICULAR PURPOSE.  See the GNU Lesser General Public License for more details.

You should have received a copy of the GNU Lesser General Public License along
with this program.  If not, see <http://www.gnu.org/licenses/>.

*/

//#define ASSEMBLE_REDUCTION_MATRIX
//#define USE_COEFFICIENTS

//#define INDICATE_PROGRESS
#define PRINT_PERSISTENCE_PAIRS

//#define USE_GOOGLE_HASHMAP

#include "prettyprint.hpp"

#include <algorithm>
#include <cassert>
#include <cmath>
#include <fstream>
#include <iostream>
#include <numeric>
#include <queue>
#include <sstream>
#include <unordered_map>

#ifdef USE_GOOGLE_HASHMAP
#include <sparsehash/sparse_hash_map>
template <class Key, class T> class hash_map : public google::sparse_hash_map<Key, T> {
public:
	inline void reserve(size_t hint) { this->resize(hint); }
};
#else
template <class Key, class T> class hash_map : public std::unordered_map<Key, T> {};
#endif

typedef float value_t;
typedef int64_t index_t;
typedef int16_t coefficient_t;

class binomial_coeff_table {
	std::vector<std::vector<index_t>> B;

public:
	binomial_coeff_table(index_t n, index_t k) : B(n + 1) {
		for (index_t i = 0; i <= n; i++) {
			B[i].resize(k + 1);
			for (index_t j = 0; j <= std::min(i, k); j++)
				if (j == 0 || j == i)
					B[i][j] = 1;
				else
					B[i][j] = B[i - 1][j - 1] + B[i - 1][j];
		}
	}

	index_t operator()(index_t n, index_t k) const {
		assert(n < B.size() && k < B[n].size());
		return B[n][k];
	}
};

bool is_prime(const coefficient_t n) {
	if (!(n & 1) || n < 2) return n == 2;
	for (coefficient_t p = 3, q = n / p, r = n % p; p <= q; p += 2, q = n / p, r = n % p)
		if (!r) return false;
	return true;
}

std::vector<coefficient_t> multiplicative_inverse_vector(const coefficient_t m) {
	std::vector<coefficient_t> inverse(m);
	inverse[1] = 1;
	// m = a * (m / a) + m % a
	// Multipying with inverse(a) * inverse(m % a):
	// 0 = inverse(m % a) * (m / a)  + inverse(a)  (mod m)
	for (coefficient_t a = 2; a < m; ++a) inverse[a] = m - (inverse[m % a] * (m / a)) % m;
	return inverse;
}

<<<<<<< HEAD
index_t get_next_vertex(index_t& v, const index_t idx, const index_t k, const binomial_coeff_table& binomial_coeff) {
	if ((v != -1) && (binomial_coeff(v, k) > idx)) {
		index_t count = v;
		while (count > 0) {
			index_t i = v;
			index_t step = count >> 1;
			i -= step;
			if (binomial_coeff(i, k) > idx) {
				v = --i;
				count -= step + 1;
			} else
				count = step;
		}
	}
//	assert(binomial_coeff(v, k) <= idx);
//	assert(binomial_coeff(v + 1, k) > idx);
	return v;
}

template <typename OutputIterator>
OutputIterator get_simplex_vertices(index_t idx, const index_t dim, index_t v,
                                    const binomial_coeff_table& binomial_coeff, OutputIterator out) {
	--v;
	for (index_t k = dim + 1; k > 0; --k) {
		get_next_vertex(v, idx, k, binomial_coeff);
		*out++ = v;
		idx -= binomial_coeff(v, k);
	}
	return out;
}

std::vector<index_t> vertices_of_simplex(const index_t simplex_index, const index_t dim, const index_t n,
                                         const binomial_coeff_table& binomial_coeff) {
	std::vector<index_t> vertices;
	get_simplex_vertices(simplex_index, dim, n, binomial_coeff, std::back_inserter(vertices));
	return vertices;
}

=======
>>>>>>> d898ef27
#ifdef USE_COEFFICIENTS
struct __attribute__((packed)) entry_t {
	index_t index : 8 * (sizeof(index_t) - sizeof(coefficient_t));
	coefficient_t coefficient;
	entry_t(index_t _index, coefficient_t _coefficient)
	    : index(_index), coefficient(_coefficient) {}
	entry_t(index_t _index) : index(_index), coefficient(1) {}
	entry_t() : index(0), coefficient(1) {}
};

static_assert(sizeof(entry_t) == sizeof(index_t), "size of entry_t is not the same as index_t");

entry_t make_entry(index_t _index, coefficient_t _coefficient) {
	return entry_t(_index, _coefficient);
}
index_t get_index(const entry_t& e) { return e.index; }
index_t get_coefficient(const entry_t& e) { return e.coefficient; }
void set_coefficient(entry_t& e, const coefficient_t c) { e.coefficient = c; }

bool operator==(const entry_t& e1, const entry_t& e2) {
	return get_index(e1) == get_index(e2) && get_coefficient(e1) == get_coefficient(e2);
}

std::ostream& operator<<(std::ostream& stream, const entry_t& e) {
	stream << get_index(e) << ":" << get_coefficient(e);
	return stream;
}

#else

typedef index_t entry_t;
const index_t get_index(const entry_t& i) { return i; }
index_t get_coefficient(const entry_t& i) { return 1; }
entry_t make_entry(index_t _index, coefficient_t _value) { return entry_t(_index); }
void set_coefficient(entry_t& e, const coefficient_t c) {}

#endif

const entry_t& get_entry(const entry_t& e) { return e; }

class diameter_index_t : public std::pair<value_t, index_t> {
public:
	diameter_index_t() : std::pair<value_t, index_t>() {}
	diameter_index_t(std::pair<value_t, index_t>&& p) : std::pair<value_t, index_t>(std::move(p)) {}
};
value_t get_diameter(const diameter_index_t& i) { return i.first; }
index_t get_index(const diameter_index_t& i) { return i.second; }

class diameter_entry_t : public std::pair<value_t, entry_t> {
public:
	diameter_entry_t(std::pair<value_t, entry_t> p) : std::pair<value_t, entry_t>(p) {}
	diameter_entry_t(entry_t&& e) : std::pair<value_t, entry_t>(0, std::move(e)) {}
	diameter_entry_t() : diameter_entry_t(entry_t()) {}
	diameter_entry_t(value_t _diameter, index_t _index, coefficient_t _coefficient)
	    : std::pair<value_t, entry_t>(_diameter, make_entry(_index, _coefficient)) {}
	diameter_entry_t(const diameter_index_t& _diameter_index, coefficient_t _coefficient)
	    : std::pair<value_t, entry_t>(get_diameter(_diameter_index),
	                                  make_entry(get_index(_diameter_index), _coefficient)) {}
	diameter_entry_t(const diameter_index_t& _diameter_index) : diameter_entry_t(_diameter_index, 1) {}
};

const entry_t& get_entry(const diameter_entry_t& p) { return p.second; }
entry_t& get_entry(diameter_entry_t& p) { return p.second; }
const index_t get_index(const diameter_entry_t& p) { return get_index(get_entry(p)); }
const coefficient_t get_coefficient(const diameter_entry_t& p) {
	return get_coefficient(get_entry(p));
}
const value_t& get_diameter(const diameter_entry_t& p) { return p.first; }
void set_coefficient(diameter_entry_t& p, const coefficient_t c) {
	set_coefficient(get_entry(p), c);
}

template <typename Entry> struct greater_diameter_or_smaller_index {
	bool operator()(const Entry& a, const Entry& b) {
		return (get_diameter(a) > get_diameter(b)) ||
		       ((get_diameter(a) == get_diameter(b)) && (get_index(a) < get_index(b)));
	}
};

<<<<<<< HEAD

template <typename Entry> struct smaller_diameter_or_greater_index {
	bool operator()(const Entry& a, const Entry& b) {
		return (get_diameter(a) < get_diameter(b)) ||
		       ((get_diameter(a) == get_diameter(b)) && (get_index(a) > get_index(b)));
	}
};

template <typename DistanceMatrix> class rips_filtration_comparator {
public:
	const DistanceMatrix& dist;
	const index_t dim;

private:
	mutable std::vector<index_t> vertices;
	const binomial_coeff_table& binomial_coeff;

public:
	rips_filtration_comparator(const DistanceMatrix& _dist, const index_t _dim,
	                           const binomial_coeff_table& _binomial_coeff)
	    : dist(_dist), dim(_dim), vertices(_dim + 1), binomial_coeff(_binomial_coeff){};

	value_t diameter(const index_t index) const {
		value_t diam = 0;
		get_simplex_vertices(index, dim, dist.size(), binomial_coeff, vertices.begin());

		for (index_t i = 0; i <= dim; ++i)
			for (index_t j = 0; j < i; ++j) { diam = std::max(diam, dist(vertices[i], vertices[j])); }
		return diam;
	}

	bool operator()(const index_t a, const index_t b) const {
		assert(a < binomial_coeff(dist.size(), dim + 1));
		assert(b < binomial_coeff(dist.size(), dim + 1));

		return greater_diameter_or_smaller_index<diameter_index_t>()(diameter_index_t(diameter(a), a),
		                                                             diameter_index_t(diameter(b), b));
	}

	template <typename Entry> bool operator()(const Entry& a, const Entry& b) const {
		return operator()(get_index(a), get_index(b));
	}
};

template <class DistanceMatrix> class simplex_coboundary_enumerator {
private:
	index_t idx_below, idx_above, v, k;
	std::vector<index_t> vertices;
	const diameter_entry_t simplex;
	const coefficient_t modulus;
	const DistanceMatrix& dist;
	const binomial_coeff_table& binomial_coeff;

public:
	simplex_coboundary_enumerator(const diameter_entry_t _simplex, index_t _dim, index_t _n,
	                              const coefficient_t _modulus, const DistanceMatrix& _dist,
	                              const binomial_coeff_table& _binomial_coeff)
	    : simplex(_simplex), idx_below(get_index(_simplex)), idx_above(0), v(_n - 1), k(_dim + 1), modulus(_modulus),
	      binomial_coeff(_binomial_coeff), dist(_dist), vertices(_dim + 1) {
		get_simplex_vertices(get_index(_simplex), _dim, _n, binomial_coeff, vertices.begin());
	}

	bool has_next() {
		while ((v != -1) && (binomial_coeff(v, k) <= idx_below)) {
			idx_below -= binomial_coeff(v, k);
			idx_above += binomial_coeff(v, k + 1);

			--v;
			--k;
			assert(k != -1);
		}
		return v != -1;
	}

	index_t next_index() { return idx_above + binomial_coeff(v--, k + 1) + idx_below; }

	diameter_entry_t next() {
		value_t coface_diameter = get_diameter(simplex);
		for (index_t w : vertices) coface_diameter = std::max(coface_diameter, dist(v, w));
		coefficient_t coface_coefficient = (k & 1 ? -1 + modulus : 1) * get_coefficient(simplex) % modulus;
		return diameter_entry_t(coface_diameter, idx_above + binomial_coeff(v--, k + 1) + idx_below,
		                        coface_coefficient);
	}
};

template <class DistanceMatrix> class simplex_boundary_enumerator {
private:
	index_t idx_below, idx_above, v, k;
	std::vector<index_t> vertices;
	const diameter_entry_t simplex;
	const coefficient_t modulus;
	const DistanceMatrix& dist;
	const binomial_coeff_table& binomial_coeff;
	const rips_filtration_comparator<decltype(dist)> comp;

public:
	simplex_boundary_enumerator(const diameter_entry_t _simplex, index_t _dim, index_t _n,
								const coefficient_t _modulus, const DistanceMatrix& _dist,
								const binomial_coeff_table& _binomial_coeff)
	: simplex(_simplex), idx_below(get_index(_simplex)), idx_above(0), v(_n - 1), k(_dim + 1), modulus(_modulus),
	binomial_coeff(_binomial_coeff), dist(_dist), vertices(_dim + 1), comp(dist, _dim - 1, binomial_coeff) {
		get_simplex_vertices(get_index(_simplex), _dim, _n, binomial_coeff, vertices.begin());
	}

	bool has_next() {
		get_next_vertex(v, idx_below, k, binomial_coeff);
		return (v != -1) && (binomial_coeff(v, k) <= idx_below);
	}

	diameter_entry_t next() {
		index_t face_index = idx_above - binomial_coeff(v, k) + idx_below;
		
		value_t face_diameter = comp.diameter(face_index);
												
		coefficient_t face_coefficient = (k & 1 ? 1 : -1 + modulus) * get_coefficient(simplex) % modulus;

		idx_below -= binomial_coeff(v, k);
		idx_above += binomial_coeff(v, k - 1);

		--v;
		--k;
		
		return diameter_entry_t(face_diameter, face_index, face_coefficient);
;
	}
};

=======
>>>>>>> d898ef27
enum compressed_matrix_layout { LOWER_TRIANGULAR, UPPER_TRIANGULAR };

template <compressed_matrix_layout Layout> class compressed_distance_matrix {
public:
	std::vector<value_t> distances;
	std::vector<value_t*> rows;

	void init_rows();

	compressed_distance_matrix(std::vector<value_t>&& _distances)
	    : distances(std::move(_distances)), rows((1 + std::sqrt(1 + 8 * distances.size())) / 2) {
		assert(distances.size() == size() * (size() - 1) / 2);
		init_rows();
	}

	template <typename DistanceMatrix>
	compressed_distance_matrix(const DistanceMatrix& mat)
	    : distances(mat.size() * (mat.size() - 1) / 2), rows(mat.size()) {
		init_rows();

		for (index_t i = 1; i < size(); ++i)
			for (index_t j = 0; j < i; ++j) rows[i][j] = mat(i, j);
	}

	value_t operator()(const index_t i, const index_t j) const;

	size_t size() const { return rows.size(); }
};

template <> void compressed_distance_matrix<LOWER_TRIANGULAR>::init_rows() {
	value_t* pointer = &distances[0];
	for (index_t i = 1; i < size(); ++i) {
		rows[i] = pointer;
		pointer += i;
	}
}

template <> void compressed_distance_matrix<UPPER_TRIANGULAR>::init_rows() {
	value_t* pointer = &distances[0] - 1;
	for (index_t i = 0; i < size() - 1; ++i) {
		rows[i] = pointer;
		pointer += size() - i - 2;
	}
}

template <>
value_t compressed_distance_matrix<UPPER_TRIANGULAR>::operator()(index_t i, index_t j) const {
	return i == j ? 0 : i > j ? rows[j][i] : rows[i][j];
}

template <>
value_t compressed_distance_matrix<LOWER_TRIANGULAR>::operator()(index_t i, index_t j) const {
	return i == j ? 0 : i < j ? rows[j][i] : rows[i][j];
}

typedef compressed_distance_matrix<LOWER_TRIANGULAR> compressed_lower_distance_matrix;
typedef compressed_distance_matrix<UPPER_TRIANGULAR> compressed_upper_distance_matrix;

class euclidean_distance_matrix {
public:
	std::vector<std::vector<value_t>> points;

	euclidean_distance_matrix(std::vector<std::vector<value_t>>&& _points)
	    : points(std::move(_points)) {
			for (auto p: points) {
				assert(p.size() == points.front().size());
			}
		}

	value_t operator()(const index_t i, const index_t j) const {
		assert(i < points.size());
		assert(j < points.size());
		return std::sqrt(std::inner_product(
		    points[i].begin(), points[i].end(), points[j].begin(), value_t(), std::plus<value_t>(),
		    [](value_t u, value_t v) { return (u - v) * (u - v); }));
	}

	size_t size() const { return points.size(); }
};

class union_find {
	std::vector<index_t> parent;
	std::vector<uint8_t> rank;

public:
	union_find(index_t n) : parent(n), rank(n, 0) {
		for (index_t i = 0; i < n; ++i) parent[i] = i;
	}

	index_t find(index_t x) {
		index_t y = x, z = parent[y];
		while (z != y) {
			y = z;
			z = parent[y];
		}
		y = parent[x];
		while (z != y) {
			parent[x] = z;
			x = y;
			y = parent[x];
		}
		return z;
	}
	void link(index_t x, index_t y) {
		x = find(x);
		y = find(y);
		if (x == y) return;
		if (rank[x] > rank[y])
			parent[y] = x;
		else {
			parent[x] = y;
			if (rank[x] == rank[y]) ++rank[y];
		}
	}
};

template <typename Heap> diameter_entry_t pop_pivot(Heap& column, coefficient_t modulus) {
	if (column.empty())
		return diameter_entry_t(-1);
	else {
		auto pivot = column.top();

#ifdef USE_COEFFICIENTS
		coefficient_t coefficient = 0;
		do {
			coefficient = (coefficient + get_coefficient(column.top())) % modulus;
			column.pop();

			if (coefficient == 0) {
				if (column.empty())
					return diameter_entry_t(-1);
				else
					pivot = column.top();
			}
		} while (!column.empty() && get_index(column.top()) == get_index(pivot));
		if (get_index(pivot) != -1) { set_coefficient(pivot, coefficient); }
#else
		column.pop();
		while (!column.empty() && get_index(column.top()) == get_index(pivot)) {
			column.pop();
			if (column.empty())
				return diameter_entry_t(-1);
			else {
				pivot = column.top();
				column.pop();
			}
		}
#endif
		return pivot;
	}
}

template <typename Heap> diameter_entry_t get_pivot(Heap& column, coefficient_t modulus) {
	diameter_entry_t result = pop_pivot(column, modulus);
	if (get_index(result) != -1) column.push(result);
	return result;
}

template <typename ValueType> class compressed_sparse_matrix {
	std::vector<size_t> bounds;
	std::vector<ValueType> entries;

public:
	size_t size() const { return bounds.size(); }

	typename std::vector<ValueType>::const_iterator cbegin(size_t index) const {
		assert(index < size());
		return index == 0 ? entries.cbegin() : entries.cbegin() + bounds[index - 1];
	}

	typename std::vector<ValueType>::const_iterator cend(size_t index) const {
		assert(index < size());
		return entries.cbegin() + bounds[index];
	}

	template <typename Iterator> void append_column(Iterator begin, Iterator end) {
		for (Iterator it = begin; it != end; ++it) { entries.push_back(*it); }
		bounds.push_back(entries.size());
	}

	void append_column() { bounds.push_back(entries.size()); }

	void push_back(ValueType e) {
		assert(0 < size());
		entries.push_back(e);
		++bounds.back();
	}

	void pop_back() {
		assert(0 < size());
		entries.pop_back();
		--bounds.back();
	}

	template <typename Collection> void append_column(const Collection collection) {
		append_column(collection.cbegin(), collection.cend());
	}
};

template <typename Heap>
void push_entry(Heap& column, index_t i, coefficient_t c, value_t diameter) {
	entry_t e = make_entry(i, c);
	column.push(std::make_pair(diameter, e));
}

class ripser {
	compressed_lower_distance_matrix dist;
	index_t dim_max, n;
	value_t threshold;
	coefficient_t modulus;
	const binomial_coeff_table binomial_coeff;
	std::vector<coefficient_t> multiplicative_inverse;
	mutable std::vector<index_t> vertices;

public:
	ripser(compressed_lower_distance_matrix&& _dist, index_t _dim_max, value_t _threshold,
	       coefficient_t _modulus)
	    : dist(std::move(_dist)), dim_max(std::min(_dim_max, index_t(dist.size() - 2))),
	      n(dist.size()), threshold(_threshold), modulus(_modulus), binomial_coeff(n, dim_max + 2),
	      multiplicative_inverse(multiplicative_inverse_vector(_modulus)) {}

	index_t get_next_vertex(index_t& v, const index_t idx, const index_t k) const {
		if (binomial_coeff(v, k) > idx) {
			index_t count = v;
			while (count > 0) {
				index_t i = v;
				index_t step = count >> 1;
				i -= step;
				if (binomial_coeff(i, k) > idx) {
					v = --i;
					count -= step + 1;
				} else
					count = step;
			}
		}
		assert(binomial_coeff(v, k) <= idx && binomial_coeff(v + 1, k) > idx);
		return v;
	}

	template <typename OutputIterator>
	OutputIterator get_simplex_vertices(index_t idx, const index_t dim, index_t v,
	                                    OutputIterator out) const {
		--v;
		for (index_t k = dim + 1; k > 0; --k) {
			get_next_vertex(v, idx, k);
			*out++ = v;
			idx -= binomial_coeff(v, k);
		}
		return out;
	}

	value_t compute_diameter(const index_t index, index_t dim) const {
		value_t diam = -std::numeric_limits<value_t>::infinity();

		vertices.clear();
		get_simplex_vertices(index, dim, dist.size(), std::back_inserter(vertices));

		for (index_t i = 0; i <= dim; ++i)
			for (index_t j = 0; j < i; ++j) {
				diam = std::max(diam, dist(vertices[i], vertices[j]));
			}
		return diam;
	}

	class simplex_coboundary_enumerator {
	private:
		index_t idx_below, idx_above, v, k;
		std::vector<index_t> vertices;
		const diameter_entry_t simplex;
		const coefficient_t modulus;
		const compressed_lower_distance_matrix& dist;
		const binomial_coeff_table& binomial_coeff;

	public:
		simplex_coboundary_enumerator(const diameter_entry_t _simplex, index_t _dim,
		                              const ripser& parent)
		    : idx_below(get_index(_simplex)), idx_above(0), v(parent.n - 1), k(_dim + 1),
		      vertices(_dim + 1), simplex(_simplex), modulus(parent.modulus), dist(parent.dist),
		      binomial_coeff(parent.binomial_coeff) {
			parent.get_simplex_vertices(get_index(_simplex), _dim, parent.n, vertices.begin());
		}

		bool has_next() {
			while ((v != -1) && (binomial_coeff(v, k) <= idx_below)) {
				idx_below -= binomial_coeff(v, k);
				idx_above += binomial_coeff(v, k + 1);
				--v;
				--k;
				assert(k != -1);
			}
			return v != -1;
		}

		diameter_entry_t next() {
			value_t coface_diameter = get_diameter(simplex);
			for (index_t w : vertices) coface_diameter = std::max(coface_diameter, dist(v, w));
			index_t coface_index = idx_above + binomial_coeff(v--, k + 1) + idx_below;
			coefficient_t coface_coefficient =
			    (k & 1 ? -1 + modulus : 1) * get_coefficient(simplex) % modulus;
			return diameter_entry_t(coface_diameter, coface_index, coface_coefficient);
		}
	};

	void compute_barcodes();

	void assemble_columns_to_reduce(std::vector<diameter_index_t>& columns_to_reduce,
	                                hash_map<index_t, index_t>& pivot_column_index, index_t dim) {
		index_t num_simplices = binomial_coeff(n, dim + 1);

		columns_to_reduce.clear();

#ifdef INDICATE_PROGRESS
		std::cout << "\033[K"
		          << "assembling " << num_simplices << " columns" << std::flush << "\r";
#endif

		for (index_t index = 0; index < num_simplices; ++index) {
			if (pivot_column_index.find(index) == pivot_column_index.end()) {
				value_t diameter = compute_diameter(index, dim);
				if (diameter <= threshold)
					columns_to_reduce.push_back(std::make_pair(diameter, index));
#ifdef INDICATE_PROGRESS
				if ((index + 1) % 1000000 == 0)
					std::cout << "\033[K"
					          << "assembled " << columns_to_reduce.size() << " out of "
					          << (index + 1) << "/" << num_simplices << " columns" << std::flush
					          << "\r";
#endif
			}
		}

#ifdef INDICATE_PROGRESS
		std::cout << "\033[K"
		          << "sorting " << num_simplices << " columns" << std::flush << "\r";
#endif

		std::sort(columns_to_reduce.begin(), columns_to_reduce.end(),
		          greater_diameter_or_smaller_index<diameter_index_t>());
#ifdef INDICATE_PROGRESS
		std::cout << "\033[K";
#endif
	}

<<<<<<< HEAD
template <typename BoundaryEnumerator, typename Sorter, bool cohomology = true, typename DistanceMatrix, typename ComparatorCofaces, typename Comparator>
void compute_pairs(std::vector<diameter_index_t>& columns_to_reduce, hash_map<index_t, index_t>& pivot_column_index,
                   index_t dim, index_t n, value_t threshold, coefficient_t modulus,
                   const std::vector<coefficient_t>& multiplicative_inverse, const DistanceMatrix& dist,
                   const ComparatorCofaces& comp, const Comparator& comp_prev,
                   const binomial_coeff_table& binomial_coeff) {

#ifdef PRINT_PERSISTENCE_PAIRS
	if (!cohomology) std::cout << "persistence intervals in dim " << dim - 1 << ":" << std::endl;
=======
	void compute_pairs(std::vector<diameter_index_t>& columns_to_reduce,
	                   hash_map<index_t, index_t>& pivot_column_index, index_t dim) {

#ifdef PRINT_PERSISTENCE_PAIRS
		std::cout << "persistence intervals in dim " << dim << ":" << std::endl;
>>>>>>> d898ef27
#endif

#ifdef ASSEMBLE_REDUCTION_MATRIX
		compressed_sparse_matrix<diameter_entry_t> reduction_coefficients;
#else
#ifdef USE_COEFFICIENTS
		std::vector<diameter_entry_t> reduction_coefficients;
#endif
#endif

		std::vector<diameter_entry_t> coface_entries;

		for (index_t i = 0; i < columns_to_reduce.size(); ++i) {
			auto column_to_reduce = columns_to_reduce[i];

#ifdef ASSEMBLE_REDUCTION_MATRIX
			std::priority_queue<diameter_entry_t, std::vector<diameter_entry_t>,
			                    greater_diameter_or_smaller_index<diameter_entry_t>>
			    reduction_column;
#endif

<<<<<<< HEAD
		std::priority_queue<diameter_entry_t, std::vector<diameter_entry_t>,
		                    Sorter>
		    working_coboundary;
=======
			std::priority_queue<diameter_entry_t, std::vector<diameter_entry_t>,
			                    greater_diameter_or_smaller_index<diameter_entry_t>>
			    working_coboundary;
>>>>>>> d898ef27

			value_t diameter = get_diameter(column_to_reduce);

#ifdef INDICATE_PROGRESS
			if ((i + 1) % 1000000 == 0)
				std::cout << "\033[K"
				          << "reducing column " << i + 1 << "/" << columns_to_reduce.size()
				          << " (diameter " << diameter << ")" << std::flush << "\r";
#endif

			index_t j = i;

			// start with a dummy pivot entry with coefficient -1 in order to initialize
			// working_coboundary with the coboundary of the simplex with index column_to_reduce
			diameter_entry_t pivot(0, -1, -1 + modulus);

#ifdef ASSEMBLE_REDUCTION_MATRIX
			// initialize reduction_coefficients as identity matrix
			reduction_coefficients.append_column();
#endif
#ifdef USE_COEFFICIENTS
			reduction_coefficients.push_back(diameter_entry_t(column_to_reduce, 1));
#endif

			bool might_be_apparent_pair = (i == j);

			do {
				const coefficient_t factor = modulus - get_coefficient(pivot);

#ifdef ASSEMBLE_REDUCTION_MATRIX
#ifdef USE_COEFFICIENTS
				auto coeffs_begin = reduction_coefficients.cbegin(j),
				     coeffs_end = reduction_coefficients.cend(j);
#else
				std::vector<diameter_entry_t> coeffs;
				coeffs.push_back(columns_to_reduce[j]);
				for (auto it = reduction_coefficients.cbegin(j);
				     it != reduction_coefficients.cend(j); ++it)
					coeffs.push_back(*it);
				auto coeffs_begin = coeffs.begin(), coeffs_end = coeffs.end();
#endif
#else
#ifdef USE_COEFFICIENTS
				auto coeffs_begin = &reduction_coefficients[j],
				     coeffs_end = &reduction_coefficients[j] + 1;
#else
				auto coeffs_begin = &columns_to_reduce[j], coeffs_end = &columns_to_reduce[j] + 1;
#endif
#endif

				for (auto it = coeffs_begin; it != coeffs_end; ++it) {
					diameter_entry_t simplex = *it;
					set_coefficient(simplex, get_coefficient(simplex) * factor % modulus);

#ifdef ASSEMBLE_REDUCTION_MATRIX
<<<<<<< HEAD
				reduction_column.push(simplex);
#endif

				coface_entries.clear();
				BoundaryEnumerator cofaces(simplex, dim, n, modulus, dist, binomial_coeff);
				while (cofaces.has_next()) {
					diameter_entry_t coface = cofaces.next();
					if (get_diameter(coface) <= threshold) {
						coface_entries.push_back(coface);
						if (might_be_apparent_pair && (get_diameter(simplex) == get_diameter(coface))) {
							if (pivot_column_index.find(get_index(coface)) == pivot_column_index.end()) {
								pivot = coface;
								goto found_persistence_pair;
=======
					reduction_column.push(simplex);
#endif

					coface_entries.clear();
					simplex_coboundary_enumerator cofaces(simplex, dim, *this);
					while (cofaces.has_next()) {
						diameter_entry_t coface = cofaces.next();
						if (get_diameter(coface) <= threshold) {
							coface_entries.push_back(coface);
							if (might_be_apparent_pair &&
							    (get_diameter(simplex) == get_diameter(coface))) {
								if (pivot_column_index.find(get_index(coface)) ==
								    pivot_column_index.end()) {
									pivot = coface;
									goto found_persistence_pair;
								}
								might_be_apparent_pair = false;
>>>>>>> d898ef27
							}
						}
					}
					for (auto coface : coface_entries) working_coboundary.push(coface);
				}

				pivot = get_pivot(working_coboundary, modulus);

				if (get_index(pivot) != -1) {
					auto pair = pivot_column_index.find(get_index(pivot));

					if (pair != pivot_column_index.end()) {
						j = pair->second;
						continue;
					}
				} else {
#ifdef PRINT_PERSISTENCE_PAIRS
#ifdef INDICATE_PROGRESS
					std::cout << "\033[K";
#endif
					std::cout << " [" << diameter << ", )" << std::endl << std::flush;
#endif
					break;
				}

			found_persistence_pair:
#ifdef PRINT_PERSISTENCE_PAIRS
				value_t death = get_diameter(pivot);
				if (diameter != death) {
#ifdef INDICATE_PROGRESS
					std::cout << "\033[K";
#endif
<<<<<<< HEAD
				auto cycle = working_coboundary;
				diameter_entry_t e;

				if (cohomology || might_be_apparent_pair);
//					std::cout << " [" << diameter << "," << death << ")" << " " << get_index(column_to_reduce) << ":" << get_index(pivot) << std::endl << std::flush;
				else {
					std::cout << " [" << death << "," << diameter << "): {";
					while (get_index(e = get_pivot(cycle, modulus)) != -1) {
						std::cout << vertices_of_simplex(get_index(e), dim - 1, n, binomial_coeff) << ":" << get_diameter(e);
						cycle.pop();
						if (get_index(e = get_pivot(cycle, modulus)) != -1) std::cout << ", ";
 				}
 				std::cout << "}" << std::endl;
				}

			}
=======
					std::cout << " [" << diameter << "," << death << ")" << std::endl << std::flush;
				}
>>>>>>> d898ef27
#endif

				pivot_column_index.insert(std::make_pair(get_index(pivot), i));

#ifdef USE_COEFFICIENTS
				const coefficient_t inverse = multiplicative_inverse[get_coefficient(pivot)];
#endif

#ifdef ASSEMBLE_REDUCTION_MATRIX
// replace current column of reduction_coefficients (with a single diagonal 1 entry)
// by reduction_column (possibly with a different entry on the diagonal)
#ifdef USE_COEFFICIENTS
				reduction_coefficients.pop_back();
#else
				pop_pivot(reduction_column, modulus);
#endif

				while (true) {
					diameter_entry_t e = pop_pivot(reduction_column, modulus);
					if (get_index(e) == -1) break;
#ifdef USE_COEFFICIENTS
					set_coefficient(e, inverse * get_coefficient(e) % modulus);
					assert(get_coefficient(e) > 0);
#endif
					reduction_coefficients.push_back(e);
				}
#else
#ifdef USE_COEFFICIENTS
				reduction_coefficients.pop_back();
				reduction_coefficients.push_back(diameter_entry_t(column_to_reduce, inverse));
#endif
#endif
				break;
			} while (true);
		}

#ifdef INDICATE_PROGRESS
		std::cout << "\033[K";
#endif
	}
};

enum file_format {
	LOWER_DISTANCE_MATRIX,
	UPPER_DISTANCE_MATRIX,
	DISTANCE_MATRIX,
	POINT_CLOUD,
	DIPHA,
	RIPSER
};

template <typename T> T read(std::istream& s) {
	T result;
	s.read(reinterpret_cast<char*>(&result), sizeof(T));
	return result; // on little endian: boost::endian::little_to_native(result);
}

compressed_lower_distance_matrix read_point_cloud(std::istream& input_stream) {
	std::vector<std::vector<value_t>> points;

	std::string line;
	value_t value;
	while (std::getline(input_stream, line)) {
		std::vector<value_t> point;
		std::istringstream s(line);
		while (s >> value) {
			point.push_back(value);
			s.ignore();
		}
		if (!point.empty()) points.push_back(point);
		assert(point.size() == points.front().size());
	}

	euclidean_distance_matrix eucl_dist(std::move(points));

	index_t n = eucl_dist.size();

	std::cout << "point cloud with " << n << " points in dimension "
	          << eucl_dist.points.front().size() << std::endl;

	std::vector<value_t> distances;

	for (int i = 0; i < n; ++i)
		for (int j = 0; j < i; ++j) distances.push_back(eucl_dist(i, j));

	return compressed_lower_distance_matrix(std::move(distances));
}

compressed_lower_distance_matrix read_lower_distance_matrix(std::istream& input_stream) {
	std::vector<value_t> distances;
	value_t value;
	while (input_stream >> value) {
		distances.push_back(value);
		input_stream.ignore();
	}

	return compressed_lower_distance_matrix(std::move(distances));
}

compressed_lower_distance_matrix read_upper_distance_matrix(std::istream& input_stream) {
	std::vector<value_t> distances;
	value_t value;
	while (input_stream >> value) {
		distances.push_back(value);
		input_stream.ignore();
	}

	return compressed_lower_distance_matrix(compressed_upper_distance_matrix(std::move(distances)));
}

compressed_lower_distance_matrix read_distance_matrix(std::istream& input_stream) {
	std::vector<value_t> distances;

	std::string line;
	value_t value;
	for (int i = 0; std::getline(input_stream, line); ++i) {
		std::istringstream s(line);
		for (int j = 0; j < i && s >> value; ++j) {
			distances.push_back(value);
			s.ignore();
		}
	}

	return compressed_lower_distance_matrix(std::move(distances));
}

compressed_lower_distance_matrix read_dipha(std::istream& input_stream) {
	if (read<int64_t>(input_stream) != 8067171840) {
		std::cerr << "input is not a Dipha file (magic number: 8067171840)" << std::endl;
		exit(-1);
	}

	if (read<int64_t>(input_stream) != 7) {
		std::cerr << "input is not a Dipha distance matrix (file type: 7)" << std::endl;
		exit(-1);
	}

	index_t n = read<int64_t>(input_stream);

	std::vector<value_t> distances;

	for (int i = 0; i < n; ++i)
		for (int j = 0; j < n; ++j)
			if (i > j)
				distances.push_back(read<double>(input_stream));
			else
				read<double>(input_stream);

	return compressed_lower_distance_matrix(std::move(distances));
}

compressed_lower_distance_matrix read_ripser(std::istream& input_stream) {
	std::vector<value_t> distances;
	while (!input_stream.eof()) distances.push_back(read<value_t>(input_stream));
	return compressed_lower_distance_matrix(std::move(distances));
}

compressed_lower_distance_matrix read_file(std::istream& input_stream, file_format format) {
	switch (format) {
	case LOWER_DISTANCE_MATRIX:
		return read_lower_distance_matrix(input_stream);
	case UPPER_DISTANCE_MATRIX:
		return read_upper_distance_matrix(input_stream);
	case DISTANCE_MATRIX:
		return read_distance_matrix(input_stream);
	case POINT_CLOUD:
		return read_point_cloud(input_stream);
	case DIPHA:
		return read_dipha(input_stream);
	case RIPSER:
		return read_ripser(input_stream);
	}
}

void print_usage_and_exit(int exit_code) {
	std::cerr
	    << "Usage: "
	    << "ripser "
	    << "[options] [filename]" << std::endl
	    << std::endl
	    << "Options:" << std::endl
	    << std::endl
	    << "  --help           print this screen" << std::endl
	    << "  --format         use the specified file format for the input. Options are:"
	    << std::endl
	    << "                     lower-distance (lower triangular distance matrix; default)"
	    << std::endl
	    << "                     upper-distance (upper triangular distance matrix)" << std::endl
	    << "                     distance       (full distance matrix)" << std::endl
	    << "                     point-cloud    (point cloud in Euclidean space)" << std::endl
	    << "                     dipha          (distance matrix in DIPHA file format)" << std::endl
	    << "                     ripser         (distance matrix in Ripser binary file format)"
	    << std::endl
	    << "  --dim <k>        compute persistent homology up to dimension <k>" << std::endl
	    << "  --threshold <t>  compute Rips complexes up to diameter <t>" << std::endl
#ifdef USE_COEFFICIENTS
	    << "  --modulus <p>    compute homology with coefficients in the prime field Z/<p>Z"
#endif
	    << std::endl;

	exit(exit_code);
}

int main(int argc, char** argv) {

	const char* filename = nullptr;

	file_format format = DISTANCE_MATRIX;

	index_t dim_max = 1;
	value_t threshold = std::numeric_limits<value_t>::max();

#ifdef USE_COEFFICIENTS
	coefficient_t modulus = 2;
#else
	const coefficient_t modulus = 2;
#endif

	for (index_t i = 1; i < argc; ++i) {
		const std::string arg(argv[i]);
		if (arg == "--help") {
			print_usage_and_exit(0);
		} else if (arg == "--dim") {
			std::string parameter = std::string(argv[++i]);
			size_t next_pos;
			dim_max = std::stol(parameter, &next_pos);
			if (next_pos != parameter.size()) print_usage_and_exit(-1);
		} else if (arg == "--threshold") {
			std::string parameter = std::string(argv[++i]);
			size_t next_pos;
			threshold = std::stof(parameter, &next_pos);
			if (next_pos != parameter.size()) print_usage_and_exit(-1);
		} else if (arg == "--format") {
			std::string parameter = std::string(argv[++i]);
			if (parameter == "lower-distance")
				format = LOWER_DISTANCE_MATRIX;
			else if (parameter == "upper-distance")
				format = UPPER_DISTANCE_MATRIX;
			else if (parameter == "distance")
				format = DISTANCE_MATRIX;
			else if (parameter == "point-cloud")
				format = POINT_CLOUD;
			else if (parameter == "dipha")
				format = DIPHA;
			else if (parameter == "ripser")
				format = RIPSER;
			else
				print_usage_and_exit(-1);
#ifdef USE_COEFFICIENTS
		} else if (arg == "--modulus") {
			std::string parameter = std::string(argv[++i]);
			size_t next_pos;
			modulus = std::stol(parameter, &next_pos);
			if (next_pos != parameter.size() || !is_prime(modulus)) print_usage_and_exit(-1);
#endif
		} else {
			if (filename) { print_usage_and_exit(-1); }
			filename = argv[i];
		}
	}

	std::ifstream file_stream(filename);
	if (filename && file_stream.fail()) {
		std::cerr << "couldn't open file " << filename << std::endl;
		exit(-1);
	}

	compressed_lower_distance_matrix dist = read_file(filename ? file_stream : std::cin, format);

	std::cout << "distance matrix with " << dist.size() << " points" << std::endl;

	auto value_range = std::minmax_element(dist.distances.begin(), dist.distances.end());
	std::cout << "value range: [" << *value_range.first << "," << *value_range.second << "]"
	          << std::endl;

	ripser(std::move(dist), dim_max, threshold, modulus).compute_barcodes();
}

void ripser::compute_barcodes() {

	std::vector<diameter_index_t> columns_to_reduce;

	{
		union_find dset(n);
		std::vector<diameter_index_t> edges;
		for (index_t index = binomial_coeff(n, 2); index-- > 0;) {
			value_t diameter = compute_diameter(index, 1);
			if (diameter <= threshold) edges.push_back(std::make_pair(diameter, index));
		}
		std::sort(edges.rbegin(), edges.rend(),
		          greater_diameter_or_smaller_index<diameter_index_t>());

//#ifdef PRINT_PERSISTENCE_PAIRS
//		std::cout << "persistence intervals in dim 0:" << std::endl;
//#endif

		bool done = false;
		
		index_t a = 566, b = 463;
		
		std::vector<index_t> vertices_of_edge(2);
		for (auto e : edges) {
			vertices_of_edge.clear();
			get_simplex_vertices(get_index(e), 1, n, std::back_inserter(vertices_of_edge));
			index_t u = dset.find(vertices_of_edge[0]), v = dset.find(vertices_of_edge[1]);

			if (u != v) {
<<<<<<< HEAD
//#ifdef PRINT_PERSISTENCE_PAIRS
//				if (get_diameter(e) > 0) std::cout << " [0," << get_diameter(e) << ")" << std::endl;
//#endif
=======
#ifdef PRINT_PERSISTENCE_PAIRS
				if (get_diameter(e) != 0)
					std::cout << " [0," << get_diameter(e) << ")" << std::endl;
#endif
>>>>>>> d898ef27
				dset.link(u, v);
				
				if (!done && (dset.find(a) == dset.find(b))) {
					done = true;
					std::cout << a << " and " << b << " connected at " << get_diameter(e) << std::endl;
				}
			} else
				columns_to_reduce.push_back(e);
		}
		std::reverse(columns_to_reduce.begin(), columns_to_reduce.end());

//#ifdef PRINT_PERSISTENCE_PAIRS
//		for (index_t i = 0; i < n; ++i)
//			if (dset.find(i) == i) std::cout << " [0, )" << std::endl << std::flush;
//#endif
	}

	for (index_t dim = 1; dim <= dim_max; ++dim) {
		hash_map<index_t, index_t> pivot_column_index;
		pivot_column_index.reserve(columns_to_reduce.size());

<<<<<<< HEAD
		compute_pairs<simplex_coboundary_enumerator<decltype(dist)>, greater_diameter_or_smaller_index<diameter_entry_t>>(columns_to_reduce, pivot_column_index, dim, n, threshold, modulus,
		              multiplicative_inverse, dist, comp, comp_prev, binomial_coeff);
		
		std::vector<diameter_index_t> boundary_columns_to_reduce;

		for (auto it = pivot_column_index.begin(); it != pivot_column_index.end(); ++it) {
			auto pair = *it;
			
			index_t primal_death = pair.first;
			index_t primal_birth = get_index(columns_to_reduce[pair.second]);
			
			//if (comp_prev.diameter(primal_birth) < comp.diameter(primal_death))
//			std::cout << " [" << comp_prev.diameter(primal_birth) << "," << comp.diameter(primal_death) << ")" << " " << primal_birth << ":" << primal_death << std::endl;

			boundary_columns_to_reduce.push_back(std::make_pair(comp.diameter(primal_death), primal_death));
		}
		
		std::sort(boundary_columns_to_reduce.rbegin(), boundary_columns_to_reduce.rend(),
	          greater_diameter_or_smaller_index<diameter_index_t>());
		
		hash_map<index_t, index_t> boundary_pivot_column_index;
		boundary_pivot_column_index.reserve(boundary_columns_to_reduce.size());

		compute_pairs<simplex_boundary_enumerator<decltype(dist)>, smaller_diameter_or_greater_index<diameter_entry_t>, false>(boundary_columns_to_reduce, boundary_pivot_column_index, dim + 1, n, threshold, modulus,
		              multiplicative_inverse, dist, comp_prev, comp, binomial_coeff);
	
=======
		compute_pairs(columns_to_reduce, pivot_column_index, dim);
>>>>>>> d898ef27

		if (dim < dim_max) {
			assemble_columns_to_reduce(columns_to_reduce, pivot_column_index, dim + 1);
		}
	}
}<|MERGE_RESOLUTION|>--- conflicted
+++ resolved
@@ -90,47 +90,6 @@
 	return inverse;
 }
 
-<<<<<<< HEAD
-index_t get_next_vertex(index_t& v, const index_t idx, const index_t k, const binomial_coeff_table& binomial_coeff) {
-	if ((v != -1) && (binomial_coeff(v, k) > idx)) {
-		index_t count = v;
-		while (count > 0) {
-			index_t i = v;
-			index_t step = count >> 1;
-			i -= step;
-			if (binomial_coeff(i, k) > idx) {
-				v = --i;
-				count -= step + 1;
-			} else
-				count = step;
-		}
-	}
-//	assert(binomial_coeff(v, k) <= idx);
-//	assert(binomial_coeff(v + 1, k) > idx);
-	return v;
-}
-
-template <typename OutputIterator>
-OutputIterator get_simplex_vertices(index_t idx, const index_t dim, index_t v,
-                                    const binomial_coeff_table& binomial_coeff, OutputIterator out) {
-	--v;
-	for (index_t k = dim + 1; k > 0; --k) {
-		get_next_vertex(v, idx, k, binomial_coeff);
-		*out++ = v;
-		idx -= binomial_coeff(v, k);
-	}
-	return out;
-}
-
-std::vector<index_t> vertices_of_simplex(const index_t simplex_index, const index_t dim, const index_t n,
-                                         const binomial_coeff_table& binomial_coeff) {
-	std::vector<index_t> vertices;
-	get_simplex_vertices(simplex_index, dim, n, binomial_coeff, std::back_inserter(vertices));
-	return vertices;
-}
-
-=======
->>>>>>> d898ef27
 #ifdef USE_COEFFICIENTS
 struct __attribute__((packed)) entry_t {
 	index_t index : 8 * (sizeof(index_t) - sizeof(coefficient_t));
@@ -210,136 +169,6 @@
 	}
 };
 
-<<<<<<< HEAD
-
-template <typename Entry> struct smaller_diameter_or_greater_index {
-	bool operator()(const Entry& a, const Entry& b) {
-		return (get_diameter(a) < get_diameter(b)) ||
-		       ((get_diameter(a) == get_diameter(b)) && (get_index(a) > get_index(b)));
-	}
-};
-
-template <typename DistanceMatrix> class rips_filtration_comparator {
-public:
-	const DistanceMatrix& dist;
-	const index_t dim;
-
-private:
-	mutable std::vector<index_t> vertices;
-	const binomial_coeff_table& binomial_coeff;
-
-public:
-	rips_filtration_comparator(const DistanceMatrix& _dist, const index_t _dim,
-	                           const binomial_coeff_table& _binomial_coeff)
-	    : dist(_dist), dim(_dim), vertices(_dim + 1), binomial_coeff(_binomial_coeff){};
-
-	value_t diameter(const index_t index) const {
-		value_t diam = 0;
-		get_simplex_vertices(index, dim, dist.size(), binomial_coeff, vertices.begin());
-
-		for (index_t i = 0; i <= dim; ++i)
-			for (index_t j = 0; j < i; ++j) { diam = std::max(diam, dist(vertices[i], vertices[j])); }
-		return diam;
-	}
-
-	bool operator()(const index_t a, const index_t b) const {
-		assert(a < binomial_coeff(dist.size(), dim + 1));
-		assert(b < binomial_coeff(dist.size(), dim + 1));
-
-		return greater_diameter_or_smaller_index<diameter_index_t>()(diameter_index_t(diameter(a), a),
-		                                                             diameter_index_t(diameter(b), b));
-	}
-
-	template <typename Entry> bool operator()(const Entry& a, const Entry& b) const {
-		return operator()(get_index(a), get_index(b));
-	}
-};
-
-template <class DistanceMatrix> class simplex_coboundary_enumerator {
-private:
-	index_t idx_below, idx_above, v, k;
-	std::vector<index_t> vertices;
-	const diameter_entry_t simplex;
-	const coefficient_t modulus;
-	const DistanceMatrix& dist;
-	const binomial_coeff_table& binomial_coeff;
-
-public:
-	simplex_coboundary_enumerator(const diameter_entry_t _simplex, index_t _dim, index_t _n,
-	                              const coefficient_t _modulus, const DistanceMatrix& _dist,
-	                              const binomial_coeff_table& _binomial_coeff)
-	    : simplex(_simplex), idx_below(get_index(_simplex)), idx_above(0), v(_n - 1), k(_dim + 1), modulus(_modulus),
-	      binomial_coeff(_binomial_coeff), dist(_dist), vertices(_dim + 1) {
-		get_simplex_vertices(get_index(_simplex), _dim, _n, binomial_coeff, vertices.begin());
-	}
-
-	bool has_next() {
-		while ((v != -1) && (binomial_coeff(v, k) <= idx_below)) {
-			idx_below -= binomial_coeff(v, k);
-			idx_above += binomial_coeff(v, k + 1);
-
-			--v;
-			--k;
-			assert(k != -1);
-		}
-		return v != -1;
-	}
-
-	index_t next_index() { return idx_above + binomial_coeff(v--, k + 1) + idx_below; }
-
-	diameter_entry_t next() {
-		value_t coface_diameter = get_diameter(simplex);
-		for (index_t w : vertices) coface_diameter = std::max(coface_diameter, dist(v, w));
-		coefficient_t coface_coefficient = (k & 1 ? -1 + modulus : 1) * get_coefficient(simplex) % modulus;
-		return diameter_entry_t(coface_diameter, idx_above + binomial_coeff(v--, k + 1) + idx_below,
-		                        coface_coefficient);
-	}
-};
-
-template <class DistanceMatrix> class simplex_boundary_enumerator {
-private:
-	index_t idx_below, idx_above, v, k;
-	std::vector<index_t> vertices;
-	const diameter_entry_t simplex;
-	const coefficient_t modulus;
-	const DistanceMatrix& dist;
-	const binomial_coeff_table& binomial_coeff;
-	const rips_filtration_comparator<decltype(dist)> comp;
-
-public:
-	simplex_boundary_enumerator(const diameter_entry_t _simplex, index_t _dim, index_t _n,
-								const coefficient_t _modulus, const DistanceMatrix& _dist,
-								const binomial_coeff_table& _binomial_coeff)
-	: simplex(_simplex), idx_below(get_index(_simplex)), idx_above(0), v(_n - 1), k(_dim + 1), modulus(_modulus),
-	binomial_coeff(_binomial_coeff), dist(_dist), vertices(_dim + 1), comp(dist, _dim - 1, binomial_coeff) {
-		get_simplex_vertices(get_index(_simplex), _dim, _n, binomial_coeff, vertices.begin());
-	}
-
-	bool has_next() {
-		get_next_vertex(v, idx_below, k, binomial_coeff);
-		return (v != -1) && (binomial_coeff(v, k) <= idx_below);
-	}
-
-	diameter_entry_t next() {
-		index_t face_index = idx_above - binomial_coeff(v, k) + idx_below;
-		
-		value_t face_diameter = comp.diameter(face_index);
-												
-		coefficient_t face_coefficient = (k & 1 ? 1 : -1 + modulus) * get_coefficient(simplex) % modulus;
-
-		idx_below -= binomial_coeff(v, k);
-		idx_above += binomial_coeff(v, k - 1);
-
-		--v;
-		--k;
-		
-		return diameter_entry_t(face_diameter, face_index, face_coefficient);
-;
-	}
-};
-
-=======
->>>>>>> d898ef27
 enum compressed_matrix_layout { LOWER_TRIANGULAR, UPPER_TRIANGULAR };
 
 template <compressed_matrix_layout Layout> class compressed_distance_matrix {
@@ -643,6 +472,49 @@
 		}
 	};
 
+class simplex_boundary_enumerator {
+private:
+	index_t idx_below, idx_above, v, k;
+	std::vector<index_t> vertices;
+	const diameter_entry_t simplex;
+	const coefficient_t modulus;
+	const compressed_lower_distance_matrix& dist;
+	const binomial_coeff_table& binomial_coeff;
+	const index_t _dim;
+
+public:
+	simplex_boundary_enumerator(const diameter_entry_t _simplex, index_t _dim,
+		                              const ripser& parent)
+	: idx_below(get_index(_simplex)), idx_above(0), v(parent.n - 1), k(_dim + 1),
+		      vertices(_dim + 1), simplex(_simplex), modulus(parent.modulus), dist(parent.dist),
+		      binomial_coeff(parent.binomial_coeff), dim(_dim) {
+			parent.get_simplex_vertices(get_index(_simplex), _dim, parent.n, vertices.begin());
+	}
+
+	bool has_next() {
+		get_next_vertex(v, idx_below, k, binomial_coeff);
+		return (v != -1) && (binomial_coeff(v, k) <= idx_below);
+	}
+
+	diameter_entry_t next() {
+		index_t face_index = idx_above - binomial_coeff(v, k) + idx_below;
+		
+		value_t face_diameter = compute_diameter(face_index, dim);
+												
+		coefficient_t face_coefficient = (k & 1 ? 1 : -1 + modulus) * get_coefficient(simplex) % modulus;
+
+		idx_below -= binomial_coeff(v, k);
+		idx_above += binomial_coeff(v, k - 1);
+
+		--v;
+		--k;
+		
+		return diameter_entry_t(face_diameter, face_index, face_coefficient);
+;
+	}
+};
+
+
 	void compute_barcodes();
 
 	void assemble_columns_to_reduce(std::vector<diameter_index_t>& columns_to_reduce,
@@ -683,23 +555,12 @@
 #endif
 	}
 
-<<<<<<< HEAD
-template <typename BoundaryEnumerator, typename Sorter, bool cohomology = true, typename DistanceMatrix, typename ComparatorCofaces, typename Comparator>
-void compute_pairs(std::vector<diameter_index_t>& columns_to_reduce, hash_map<index_t, index_t>& pivot_column_index,
-                   index_t dim, index_t n, value_t threshold, coefficient_t modulus,
-                   const std::vector<coefficient_t>& multiplicative_inverse, const DistanceMatrix& dist,
-                   const ComparatorCofaces& comp, const Comparator& comp_prev,
-                   const binomial_coeff_table& binomial_coeff) {
+template <typename BoundaryEnumerator, typename Sorter, bool cohomology = true>
+	void compute_pairs(std::vector<diameter_index_t>& columns_to_reduce,
+	                   hash_map<index_t, index_t>& pivot_column_index, index_t dim) {
 
 #ifdef PRINT_PERSISTENCE_PAIRS
 	if (!cohomology) std::cout << "persistence intervals in dim " << dim - 1 << ":" << std::endl;
-=======
-	void compute_pairs(std::vector<diameter_index_t>& columns_to_reduce,
-	                   hash_map<index_t, index_t>& pivot_column_index, index_t dim) {
-
-#ifdef PRINT_PERSISTENCE_PAIRS
-		std::cout << "persistence intervals in dim " << dim << ":" << std::endl;
->>>>>>> d898ef27
 #endif
 
 #ifdef ASSEMBLE_REDUCTION_MATRIX
@@ -721,15 +582,9 @@
 			    reduction_column;
 #endif
 
-<<<<<<< HEAD
-		std::priority_queue<diameter_entry_t, std::vector<diameter_entry_t>,
+			std::priority_queue<diameter_entry_t, std::vector<diameter_entry_t>,
 		                    Sorter>
-		    working_coboundary;
-=======
-			std::priority_queue<diameter_entry_t, std::vector<diameter_entry_t>,
-			                    greater_diameter_or_smaller_index<diameter_entry_t>>
 			    working_coboundary;
->>>>>>> d898ef27
 
 			value_t diameter = get_diameter(column_to_reduce);
 
@@ -785,26 +640,11 @@
 					set_coefficient(simplex, get_coefficient(simplex) * factor % modulus);
 
 #ifdef ASSEMBLE_REDUCTION_MATRIX
-<<<<<<< HEAD
-				reduction_column.push(simplex);
-#endif
-
-				coface_entries.clear();
-				BoundaryEnumerator cofaces(simplex, dim, n, modulus, dist, binomial_coeff);
-				while (cofaces.has_next()) {
-					diameter_entry_t coface = cofaces.next();
-					if (get_diameter(coface) <= threshold) {
-						coface_entries.push_back(coface);
-						if (might_be_apparent_pair && (get_diameter(simplex) == get_diameter(coface))) {
-							if (pivot_column_index.find(get_index(coface)) == pivot_column_index.end()) {
-								pivot = coface;
-								goto found_persistence_pair;
-=======
 					reduction_column.push(simplex);
 #endif
 
 					coface_entries.clear();
-					simplex_coboundary_enumerator cofaces(simplex, dim, *this);
+					BoundaryEnumerator cofaces(simplex, dim, *this);
 					while (cofaces.has_next()) {
 						diameter_entry_t coface = cofaces.next();
 						if (get_diameter(coface) <= threshold) {
@@ -817,7 +657,6 @@
 									goto found_persistence_pair;
 								}
 								might_be_apparent_pair = false;
->>>>>>> d898ef27
 							}
 						}
 					}
@@ -850,7 +689,6 @@
 #ifdef INDICATE_PROGRESS
 					std::cout << "\033[K";
 #endif
-<<<<<<< HEAD
 				auto cycle = working_coboundary;
 				diameter_entry_t e;
 
@@ -862,15 +700,11 @@
 						std::cout << vertices_of_simplex(get_index(e), dim - 1, n, binomial_coeff) << ":" << get_diameter(e);
 						cycle.pop();
 						if (get_index(e = get_pivot(cycle, modulus)) != -1) std::cout << ", ";
- 				}
+				}
  				std::cout << "}" << std::endl;
 				}
 
 			}
-=======
-					std::cout << " [" << diameter << "," << death << ")" << std::endl << std::flush;
-				}
->>>>>>> d898ef27
 #endif
 
 				pivot_column_index.insert(std::make_pair(get_index(pivot), i));
@@ -1178,16 +1012,9 @@
 			index_t u = dset.find(vertices_of_edge[0]), v = dset.find(vertices_of_edge[1]);
 
 			if (u != v) {
-<<<<<<< HEAD
 //#ifdef PRINT_PERSISTENCE_PAIRS
-//				if (get_diameter(e) > 0) std::cout << " [0," << get_diameter(e) << ")" << std::endl;
+//				if (get_diameter(e) != 0) std::cout << " [0," << get_diameter(e) << ")" << std::endl;
 //#endif
-=======
-#ifdef PRINT_PERSISTENCE_PAIRS
-				if (get_diameter(e) != 0)
-					std::cout << " [0," << get_diameter(e) << ")" << std::endl;
-#endif
->>>>>>> d898ef27
 				dset.link(u, v);
 				
 				if (!done && (dset.find(a) == dset.find(b))) {
@@ -1209,10 +1036,8 @@
 		hash_map<index_t, index_t> pivot_column_index;
 		pivot_column_index.reserve(columns_to_reduce.size());
 
-<<<<<<< HEAD
-		compute_pairs<simplex_coboundary_enumerator<decltype(dist)>, greater_diameter_or_smaller_index<diameter_entry_t>>(columns_to_reduce, pivot_column_index, dim, n, threshold, modulus,
-		              multiplicative_inverse, dist, comp, comp_prev, binomial_coeff);
-		
+		compute_pairs<simplex_coboundary_enumerator<decltype(dist)>, greater_diameter_or_smaller_index<diameter_entry_t>>(columns_to_reduce, pivot_column_index, dim);
+
 		std::vector<diameter_index_t> boundary_columns_to_reduce;
 
 		for (auto it = pivot_column_index.begin(); it != pivot_column_index.end(); ++it) {
@@ -1233,12 +1058,8 @@
 		hash_map<index_t, index_t> boundary_pivot_column_index;
 		boundary_pivot_column_index.reserve(boundary_columns_to_reduce.size());
 
-		compute_pairs<simplex_boundary_enumerator<decltype(dist)>, smaller_diameter_or_greater_index<diameter_entry_t>, false>(boundary_columns_to_reduce, boundary_pivot_column_index, dim + 1, n, threshold, modulus,
-		              multiplicative_inverse, dist, comp_prev, comp, binomial_coeff);
+		compute_pairs<simplex_boundary_enumerator<decltype(dist)>, smaller_diameter_or_greater_index<diameter_entry_t>, false>(boundary_columns_to_reduce, boundary_pivot_column_index, dim + 1);
 	
-=======
-		compute_pairs(columns_to_reduce, pivot_column_index, dim);
->>>>>>> d898ef27
 
 		if (dim < dim_max) {
 			assemble_columns_to_reduce(columns_to_reduce, pivot_column_index, dim + 1);
