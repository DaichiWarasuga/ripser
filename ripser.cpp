--- conflicted
+++ resolved
@@ -36,13 +36,6 @@
 
 */
 
-<<<<<<< HEAD
-=======
-#define ASSEMBLE_REDUCTION_MATRIX
-#define USE_COEFFICIENTS
-
-//#define INDICATE_PROGRESS
->>>>>>> 06d6cef3
 #define PRINT_PERSISTENCE_PAIRS
 
 #include <cassert>
@@ -53,18 +46,6 @@
 #include <sstream>
 #include <unordered_map>
 
-<<<<<<< HEAD
-=======
-#ifdef USE_GOOGLE_HASHMAP
-#include <sparsehash/dense_hash_map>
-template <class Key, class T> class hash_map : public google::dense_hash_map<Key, T> {
-public:
-	explicit hash_map() : google::dense_hash_map<Key, T>() { this->set_empty_key(-1); }
-
-	inline void reserve(size_t hint) { this->resize(hint); }
-};
-#else
->>>>>>> 06d6cef3
 template <class Key, class T> class hash_map : public std::unordered_map<Key, T> {};
 
 typedef float value_t;
@@ -91,101 +72,10 @@
 	}
 };
 
-<<<<<<< HEAD
-=======
-bool is_prime(const coefficient_t n) {
-	if (!(n & 1) || n < 2) return n == 2;
-	for (coefficient_t p = 3; p <= n / p; p += 2)
-		if (!(n % p)) return false;
-	return true;
-}
-
-std::vector<coefficient_t> multiplicative_inverse_vector(const coefficient_t m) {
-	std::vector<coefficient_t> inverse(m);
-	inverse[1] = 1;
-	// m = a * (m / a) + m % a
-	// Multipying with inverse(a) * inverse(m % a):
-	// 0 = inverse(m % a) * (m / a)  + inverse(a)  (mod m)
-	for (coefficient_t a = 2; a < m; ++a) inverse[a] = m - (inverse[m % a] * (m / a)) % m;
-	return inverse;
-}
-
-#ifdef USE_COEFFICIENTS
-struct __attribute__((packed)) entry_t {
-	index_t index : 8 * (sizeof(index_t) - sizeof(coefficient_t));
-	coefficient_t coefficient;
-	entry_t(index_t _index, coefficient_t _coefficient)
-	    : index(_index), coefficient(_coefficient) {}
-	entry_t(index_t _index) : index(_index), coefficient(1) {}
-	entry_t() : index(0), coefficient(1) {}
-};
-
-static_assert(sizeof(entry_t) == sizeof(index_t), "size of entry_t is not the same as index_t");
-
-entry_t make_entry(index_t _index, coefficient_t _coefficient) {
-	return entry_t(_index, _coefficient);
-}
-index_t get_index(const entry_t& e) { return e.index; }
-index_t get_coefficient(const entry_t& e) { return e.coefficient; }
-void set_coefficient(entry_t& e, const coefficient_t c) { e.coefficient = c; }
-
-bool operator==(const entry_t& e1, const entry_t& e2) {
-	return get_index(e1) == get_index(e2) && get_coefficient(e1) == get_coefficient(e2);
-}
-
-std::ostream& operator<<(std::ostream& stream, const entry_t& e) {
-	stream << get_index(e) << ":" << get_coefficient(e);
-	return stream;
-}
-
-#else
-
-typedef index_t entry_t;
-const index_t get_index(const entry_t& i) { return i; }
-index_t get_coefficient(const entry_t& i) { return 1; }
-entry_t make_entry(index_t _index, coefficient_t _value) { return entry_t(_index); }
-void set_coefficient(entry_t& e, const coefficient_t c) {}
-
-#endif
-
-const entry_t& get_entry(const entry_t& e) { return e; }
->>>>>>> 06d6cef3
-
 typedef std::pair<value_t, index_t> diameter_index_t;
 value_t get_diameter(const diameter_index_t& i) { return i.first; }
 index_t get_index(const diameter_index_t& i) { return i.second; }
 
-<<<<<<< HEAD
-=======
-typedef std::pair<index_t, value_t> index_diameter_t;
-index_t get_index(const index_diameter_t& i) { return i.first; }
-value_t get_diameter(const index_diameter_t& i) { return i.second; }
-
-class diameter_entry_t : public std::pair<value_t, entry_t> {
-public:
-	diameter_entry_t() {}
-	diameter_entry_t(const entry_t& e) : std::pair<value_t, entry_t>(0, e) {}
-	diameter_entry_t(value_t _diameter, index_t _index, coefficient_t _coefficient)
-	    : std::pair<value_t, entry_t>(_diameter, make_entry(_index, _coefficient)) {}
-	diameter_entry_t(const diameter_index_t& _diameter_index, coefficient_t _coefficient)
-	    : std::pair<value_t, entry_t>(get_diameter(_diameter_index),
-	                                  make_entry(get_index(_diameter_index), _coefficient)) {}
-	diameter_entry_t(const diameter_index_t& _diameter_index)
-	    : diameter_entry_t(_diameter_index, 1) {}
-};
-
-const entry_t& get_entry(const diameter_entry_t& p) { return p.second; }
-entry_t& get_entry(diameter_entry_t& p) { return p.second; }
-const index_t get_index(const diameter_entry_t& p) { return get_index(get_entry(p)); }
-const coefficient_t get_coefficient(const diameter_entry_t& p) {
-	return get_coefficient(get_entry(p));
-}
-const value_t& get_diameter(const diameter_entry_t& p) { return p.first; }
-void set_coefficient(diameter_entry_t& p, const coefficient_t c) {
-	set_coefficient(get_entry(p), c);
-}
-
->>>>>>> 06d6cef3
 template <typename Entry> struct greater_diameter_or_smaller_index {
 	bool operator()(const Entry& a, const Entry& b) {
 		return (get_diameter(a) > get_diameter(b)) ||
@@ -228,65 +118,6 @@
 	size_t size() const { return rows.size(); }
 };
 
-<<<<<<< HEAD
-=======
-class sparse_distance_matrix {
-public:
-	std::vector<std::vector<index_diameter_t>> neighbors;
-
-	index_t num_edges;
-
-	sparse_distance_matrix(std::vector<std::vector<index_diameter_t>>&& _neighbors,
-	                       index_t _num_edges)
-	    : neighbors(std::move(_neighbors)), num_edges(_num_edges) {}
-
-	template <typename DistanceMatrix>
-	sparse_distance_matrix(const DistanceMatrix& mat, value_t threshold)
-	    : neighbors(mat.size()), num_edges(0) {
-
-		for (index_t i = 0; i < size(); ++i)
-			for (index_t j = 0; j < size(); ++j)
-				if (i != j && mat(i, j) <= threshold) {
-					++num_edges;
-					neighbors[i].push_back(std::make_pair(j, mat(i, j)));
-				}
-	}
-
-	size_t size() const { return neighbors.size(); }
-};
-
-template <> void compressed_distance_matrix<LOWER_TRIANGULAR>::init_rows() {
-	value_t* pointer = &distances[0];
-	for (index_t i = 1; i < size(); ++i) {
-		rows[i] = pointer;
-		pointer += i;
-	}
-}
-
-template <> void compressed_distance_matrix<UPPER_TRIANGULAR>::init_rows() {
-	value_t* pointer = &distances[0] - 1;
-	for (index_t i = 0; i < size() - 1; ++i) {
-		rows[i] = pointer;
-		pointer += size() - i - 2;
-	}
-}
-
-template <>
-value_t compressed_distance_matrix<UPPER_TRIANGULAR>::operator()(const index_t i,
-                                                                 const index_t j) const {
-	return i == j ? 0 : i > j ? rows[j][i] : rows[i][j];
-}
-
-template <>
-value_t compressed_distance_matrix<LOWER_TRIANGULAR>::operator()(const index_t i,
-                                                                 const index_t j) const {
-	return i == j ? 0 : i < j ? rows[j][i] : rows[i][j];
-}
-
-typedef compressed_distance_matrix<LOWER_TRIANGULAR> compressed_lower_distance_matrix;
-typedef compressed_distance_matrix<UPPER_TRIANGULAR> compressed_upper_distance_matrix;
-
->>>>>>> 06d6cef3
 class euclidean_distance_matrix {
 public:
 	std::vector<std::vector<value_t>> points;
@@ -418,28 +249,18 @@
 	return top;
 }
 
-template <typename DistanceMatrix> class ripser {
-	DistanceMatrix dist;
+class ripser {
+	compressed_lower_distance_matrix dist;
 	index_t n, dim_max;
 	value_t threshold;
 	float ratio;
 	const binomial_coeff_table binomial_coeff;
 	mutable std::vector<index_t> vertices;
-<<<<<<< HEAD
 	mutable std::vector<diameter_index_t> coface_entries;
 
 public:
 	ripser(compressed_lower_distance_matrix&& _dist, index_t _dim_max, value_t _threshold,
 	       float _ratio)
-=======
-	mutable std::vector<std::vector<index_diameter_t>::const_reverse_iterator> neighbor_it;
-	mutable std::vector<std::vector<index_diameter_t>::const_reverse_iterator> neighbor_end;
-	mutable std::vector<diameter_entry_t> coface_entries;
-
-public:
-	ripser(DistanceMatrix&& _dist, index_t _dim_max, value_t _threshold, float _ratio,
-	       coefficient_t _modulus)
->>>>>>> 06d6cef3
 	    : dist(std::move(_dist)), n(dist.size()),
 	      dim_max(std::min(_dim_max, index_t(dist.size() - 2))), threshold(_threshold),
 	      ratio(_ratio), binomial_coeff(n, dim_max + 2) {}
@@ -484,24 +305,24 @@
 	                                hash_map<index_t, index_t>& pivot_column_index, index_t dim);
 
 	void compute_dim_0_pairs(std::vector<diameter_index_t>& edges,
-							 std::vector<diameter_index_t>& columns_to_reduce) {
+	                         std::vector<diameter_index_t>& columns_to_reduce) {
 		union_find dset(n);
-		
+
 		edges = get_edges();
-		
+
 		std::sort(edges.rbegin(), edges.rend(),
-				  greater_diameter_or_smaller_index<diameter_index_t>());
-		
+		          greater_diameter_or_smaller_index<diameter_index_t>());
+
 #ifdef PRINT_PERSISTENCE_PAIRS
 		std::cout << "persistence intervals in dim 0:" << std::endl;
 #endif
-		
+
 		std::vector<index_t> vertices_of_edge(2);
 		for (auto e : edges) {
 			vertices_of_edge.clear();
 			get_simplex_vertices(get_index(e), 1, n, std::back_inserter(vertices_of_edge));
 			index_t u = dset.find(vertices_of_edge[0]), v = dset.find(vertices_of_edge[1]);
-			
+
 			if (u != v) {
 #ifdef PRINT_PERSISTENCE_PAIRS
 				if (get_diameter(e) != 0)
@@ -512,13 +333,12 @@
 				columns_to_reduce.push_back(e);
 		}
 		std::reverse(columns_to_reduce.begin(), columns_to_reduce.end());
-		
+
 #ifdef PRINT_PERSISTENCE_PAIRS
 		for (index_t i = 0; i < n; ++i)
 			if (dset.find(i) == i) std::cout << " [0, )" << std::endl << std::flush;
 #endif
 	}
-	
 
 	template <typename Column, typename Iterator>
 	diameter_index_t add_coboundary_and_get_pivot(Iterator column_begin, Iterator column_end,
@@ -534,21 +354,7 @@
 		std::cout << "persistence intervals in dim " << dim << ":" << std::endl;
 #endif
 
-<<<<<<< HEAD
 		compressed_sparse_matrix<diameter_index_t> reduction_matrix;
-=======
-#ifdef ASSEMBLE_REDUCTION_MATRIX
-		compressed_sparse_matrix<diameter_entry_t> reduction_matrix;
-#else
-#ifdef USE_COEFFICIENTS
-		std::vector<diameter_entry_t> reduction_matrix;
-#else
-		std::vector<diameter_index_t>& reduction_matrix(columns_to_reduce);
-#endif
-#endif
-
-		std::vector<diameter_entry_t> coface_entries;
->>>>>>> 06d6cef3
 
 		for (index_t index_column_to_reduce = 0; index_column_to_reduce < columns_to_reduce.size();
 		     ++index_column_to_reduce) {
@@ -569,47 +375,20 @@
 #endif
 
 			index_t index_column_to_add = index_column_to_reduce;
-			
+
 			diameter_index_t pivot;
 
 			// initialize reduction_matrix as identity matrix
 			reduction_matrix.append_column();
-<<<<<<< HEAD
 			reduction_matrix.push_back(diameter_index_t(column_to_reduce));
-			
+
 			bool might_be_apparent_pair = (index_column_to_reduce == index_column_to_add);
 
 			while (true) {
-				pivot = add_coboundary_and_get_pivot(reduction_matrix.cbegin(index_column_to_add),
-													 reduction_matrix.cend(index_column_to_add),
-													 working_reduction_column,
-													 working_coboundary,
-													 dim, pivot_column_index,
-													 might_be_apparent_pair);
-=======
-#endif
-#if defined ASSEMBLE_REDUCTION_MATRIX || defined USE_COEFFICIENTS
-			reduction_matrix.push_back(diameter_entry_t(column_to_reduce, 1));
-#endif
-
-			bool might_be_apparent_pair = (index_column_to_reduce == index_column_to_add);
-
-			while (true) {
-#ifdef ASSEMBLE_REDUCTION_MATRIX
-				auto reduction_column_begin = reduction_matrix.cbegin(index_column_to_add),
-				     reduction_column_end = reduction_matrix.cend(index_column_to_add);
-#else
-				auto reduction_column_begin = &reduction_matrix[index_column_to_add],
-				     reduction_column_end = &reduction_matrix[index_column_to_add] + 1;
-#endif
-
 				pivot = add_coboundary_and_get_pivot(
-				    reduction_column_begin, reduction_column_end, factor_column_to_add,
-#ifdef ASSEMBLE_REDUCTION_MATRIX
-				    working_reduction_column,
-#endif
+				    reduction_matrix.cbegin(index_column_to_add),
+				    reduction_matrix.cend(index_column_to_add), working_reduction_column,
 				    working_coboundary, dim, pivot_column_index, might_be_apparent_pair);
->>>>>>> 06d6cef3
 
 				if (get_index(pivot) != -1) {
 					auto pair = pivot_column_index.find(get_index(pivot));
@@ -627,30 +406,14 @@
 							          << std::flush;
 						}
 #endif
-<<<<<<< HEAD
-						pivot_column_index.insert(std::make_pair(get_index(pivot), index_column_to_reduce));
-						
-						// replace current column of reduction_matrix (with a single diagonal 1 entry)
-						// by reduction_column (possibly with a different entry on the diagonal)
-						
-						reduction_matrix.pop_back();
-						
-=======
 						pivot_column_index.insert(
 						    std::make_pair(get_index(pivot), index_column_to_reduce));
 
-#ifdef USE_COEFFICIENTS
-						const coefficient_t inverse =
-						    multiplicative_inverse[get_coefficient(pivot)];
-#endif
-
-#ifdef ASSEMBLE_REDUCTION_MATRIX
 						// replace current column of reduction_matrix (with a single diagonal 1
 						// entry) by reduction_column (possibly with a different entry on the
 						// diagonal)
 						reduction_matrix.pop_back();
 
->>>>>>> 06d6cef3
 						while (true) {
 							diameter_index_t e = pop_pivot(working_reduction_column);
 							if (get_index(e) == -1) break;
@@ -666,32 +429,30 @@
 				}
 			}
 		}
-
-	}
-	
+	}
+
 	std::vector<diameter_index_t> get_edges();
-	
+
 	void compute_barcodes() {
-		
+
 		std::vector<diameter_index_t> simplices, columns_to_reduce;
-		
+
 		compute_dim_0_pairs(simplices, columns_to_reduce);
-		
+
 		for (index_t dim = 1; dim <= dim_max; ++dim) {
 			hash_map<index_t, index_t> pivot_column_index;
 			pivot_column_index.reserve(columns_to_reduce.size());
-			
+
 			compute_pairs(columns_to_reduce, pivot_column_index, dim);
-			
+
 			if (dim < dim_max) {
-				assemble_columns_to_reduce(columns_to_reduce, pivot_column_index,
-										   dim + 1);
+				assemble_columns_to_reduce(columns_to_reduce, pivot_column_index, dim + 1);
 			}
 		}
 	}
 };
 
-template <> class ripser<compressed_lower_distance_matrix>::simplex_coboundary_enumerator {
+class ripser::simplex_coboundary_enumerator {
 private:
 	index_t idx_below, idx_above, v, k;
 	std::vector<index_t> vertices;
@@ -727,17 +488,9 @@
 	}
 };
 
-template <typename DistanceMatrix>
 template <typename Column, typename Iterator>
-<<<<<<< HEAD
 diameter_index_t ripser::add_coboundary_and_get_pivot(
-    Iterator column_begin, Iterator column_end,
-=======
-diameter_entry_t ripser<DistanceMatrix>::add_coboundary_and_get_pivot(
-    Iterator column_begin, Iterator column_end, coefficient_t factor_column_to_add,
-#ifdef ASSEMBLE_REDUCTION_MATRIX
->>>>>>> 06d6cef3
-    Column& working_reduction_column,
+    Iterator column_begin, Iterator column_end, Column& working_reduction_column,
     Column& working_coboundary, const index_t& dim, hash_map<index_t, index_t>& pivot_column_index,
     bool& might_be_apparent_pair) {
 	for (auto it = column_begin; it != column_end; ++it) {
@@ -765,82 +518,7 @@
 	return get_pivot(working_coboundary);
 }
 
-template <> class ripser<sparse_distance_matrix>::simplex_coboundary_enumerator {
-private:
-	const ripser& parent;
-
-	index_t idx_below, idx_above, v, k, max_vertex_below;
-	const diameter_entry_t simplex;
-	const coefficient_t modulus;
-	const sparse_distance_matrix& dist;
-	const binomial_coeff_table& binomial_coeff;
-
-	std::vector<index_t>& vertices;
-	std::vector<std::vector<index_diameter_t>::const_reverse_iterator>& neighbor_it;
-	std::vector<std::vector<index_diameter_t>::const_reverse_iterator>& neighbor_end;
-	index_diameter_t x;
-
-public:
-	simplex_coboundary_enumerator(const diameter_entry_t _simplex, index_t _dim,
-	                              const ripser& _parent)
-	    : parent(_parent), idx_below(get_index(_simplex)), idx_above(0), v(parent.n - 1),
-	      k(_dim + 1), max_vertex_below(parent.n - 1), simplex(_simplex), modulus(parent.modulus),
-	      dist(parent.dist), binomial_coeff(parent.binomial_coeff), vertices(parent.vertices),
-	      neighbor_it(parent.neighbor_it), neighbor_end(parent.neighbor_end) {
-
-		neighbor_it.clear();
-		neighbor_end.clear();
-		vertices.clear();
-
-		parent.get_simplex_vertices(idx_below, _dim, parent.n, std::back_inserter(vertices));
-
-		for (auto v : vertices) {
-			neighbor_it.push_back(dist.neighbors[v].rbegin());
-			neighbor_end.push_back(dist.neighbors[v].rend());
-		}
-	}
-
-	bool has_next(bool all_cofaces = true) {
-		for (auto &it0 = neighbor_it[0], &end0 = neighbor_end[0]; it0 != end0; ++it0) {
-			x = *it0;
-			for (size_t idx = 1; idx < neighbor_it.size(); ++idx) {
-				auto &it = neighbor_it[idx], end = neighbor_end[idx];
-				while (get_index(*it) > get_index(x))
-					if (++it == end) return false;
-				auto y = *it;
-				if (get_index(y) != get_index(x))
-					goto continue_outer;
-				else
-					x = std::max(x, y);
-			}
-			return all_cofaces || !(k > 0 && parent.get_next_vertex(max_vertex_below, idx_below,
-			                                                        k) > get_index(x));
-		continue_outer:;
-		}
-		return false;
-	}
-
-	diameter_entry_t next() {
-		++neighbor_it[0];
-
-		while (k > 0 && parent.get_next_vertex(max_vertex_below, idx_below, k) > get_index(x)) {
-			idx_below -= binomial_coeff(max_vertex_below, k);
-			idx_above += binomial_coeff(max_vertex_below, k + 1);
-			--k;
-		}
-
-		value_t coface_diameter = std::max(get_diameter(simplex), get_diameter(x));
-
-		coefficient_t coface_coefficient =
-		    (k & 1 ? -1 + modulus : 1) * get_coefficient(simplex) % modulus;
-
-		return diameter_entry_t(coface_diameter,
-		                        idx_above + binomial_coeff(get_index(x), k + 1) + idx_below,
-		                        coface_coefficient);
-	}
-};
-
-template <> std::vector<diameter_index_t> ripser<compressed_lower_distance_matrix>::get_edges() {
+std::vector<diameter_index_t> ripser::get_edges() {
 	std::vector<diameter_index_t> edges;
 	for (index_t index = binomial_coeff(n, 2); index-- > 0;) {
 		value_t diameter = compute_diameter(index, 1);
@@ -849,26 +527,9 @@
 	return edges;
 }
 
-<<<<<<< HEAD
 void ripser::assemble_columns_to_reduce(std::vector<diameter_index_t>& columns_to_reduce,
                                         hash_map<index_t, index_t>& pivot_column_index,
                                         index_t dim) {
-=======
-template <> std::vector<diameter_index_t> ripser<sparse_distance_matrix>::get_edges() {
-	std::vector<diameter_index_t> edges;
-	for (index_t i = 0; i < n; ++i)
-		for (auto n : dist.neighbors[i]) {
-			index_t j = get_index(n);
-			if (i > j) edges.push_back(std::make_pair(get_diameter(n), get_edge_index(i, j)));
-		}
-	return edges;
-}
-
-template <>
-void ripser<compressed_lower_distance_matrix>::assemble_columns_to_reduce(
-    std::vector<diameter_index_t>& simplices, std::vector<diameter_index_t>& columns_to_reduce,
-    hash_map<index_t, index_t>& pivot_column_index, index_t dim) {
->>>>>>> 06d6cef3
 	index_t num_simplices = binomial_coeff(n, dim + 1);
 
 	columns_to_reduce.clear();
@@ -903,60 +564,7 @@
 #endif
 }
 
-template <>
-void ripser<sparse_distance_matrix>::assemble_columns_to_reduce(
-    std::vector<diameter_index_t>& simplices, std::vector<diameter_index_t>& columns_to_reduce,
-    hash_map<index_t, index_t>& pivot_column_index, index_t dim) {
-
-#ifdef INDICATE_PROGRESS
-	std::cout << "\033[K"
-	          << "assembling columns" << std::flush << "\r";
-#endif
-
-	--dim;
-	columns_to_reduce.clear();
-
-	std::vector<diameter_index_t> next_simplices;
-
-	for (diameter_index_t simplex : simplices) {
-		simplex_coboundary_enumerator cofaces(simplex, dim, *this);
-
-		while (cofaces.has_next(false)) {
-			auto coface = cofaces.next();
-
-			next_simplices.push_back(std::make_pair(get_diameter(coface), get_index(coface)));
-
-			if (pivot_column_index.find(get_index(coface)) == pivot_column_index.end())
-				columns_to_reduce.push_back(
-				    std::make_pair(get_diameter(coface), get_index(coface)));
-		}
-	}
-
-	simplices.swap(next_simplices);
-
-#ifdef INDICATE_PROGRESS
-	std::cout << "\033[K"
-	          << "sorting " << columns_to_reduce.size() << " columns" << std::flush << "\r";
-#endif
-
-	std::sort(columns_to_reduce.begin(), columns_to_reduce.end(),
-	          greater_diameter_or_smaller_index<diameter_index_t>());
-#ifdef INDICATE_PROGRESS
-	std::cout << "\033[K";
-#endif
-}
-
-enum file_format {
-	LOWER_DISTANCE_MATRIX,
-	DISTANCE_MATRIX,
-	POINT_CLOUD,
-<<<<<<< HEAD
-=======
-	DIPHA,
-	SPARSE,
->>>>>>> 06d6cef3
-	RIPSER
-};
+enum file_format { LOWER_DISTANCE_MATRIX, DISTANCE_MATRIX, POINT_CLOUD, RIPSER };
 
 template <typename T> T read(std::istream& s) {
 	T result;
@@ -995,34 +603,6 @@
 	return compressed_lower_distance_matrix(std::move(distances));
 }
 
-sparse_distance_matrix read_sparse_distance_matrix(std::istream& input_stream) {
-
-	std::vector<std::vector<index_diameter_t>> neighbors;
-
-	index_t num_edges = 0;
-
-	std::string line;
-	while (std::getline(input_stream, line)) {
-		std::istringstream s(line);
-		size_t i, j;
-		value_t value;
-		s >> i;
-		s >> j;
-		s >> value;
-		if (i != j) {
-			neighbors.resize(std::max({neighbors.size(), i + 1, j + 1}));
-			neighbors[i].push_back(std::make_pair(j, value));
-			neighbors[j].push_back(std::make_pair(i, value));
-			++num_edges;
-		}
-	}
-
-	for (index_t i = 0; i < neighbors.size(); ++i)
-		std::sort(neighbors[i].begin(), neighbors[i].end());
-
-	return sparse_distance_matrix(std::move(neighbors), num_edges);
-}
-
 compressed_lower_distance_matrix read_lower_distance_matrix(std::istream& input_stream) {
 	std::vector<value_t> distances;
 	value_t value;
@@ -1064,13 +644,7 @@
 		return read_distance_matrix(input_stream);
 	case POINT_CLOUD:
 		return read_point_cloud(input_stream);
-<<<<<<< HEAD
 	case RIPSER:
-=======
-	case DIPHA:
-		return read_dipha(input_stream);
-	default:
->>>>>>> 06d6cef3
 		return read_ripser(input_stream);
 	}
 }
@@ -1090,12 +664,6 @@
 	    << std::endl
 	    << "                     distance       (full distance matrix)" << std::endl
 	    << "                     point-cloud    (point cloud in Euclidean space)" << std::endl
-<<<<<<< HEAD
-=======
-	    << "                     dipha          (distance matrix in DIPHA file format)" << std::endl
-	    << "                     sparse         (sparse distance matrix in Sparse Triplet format)"
-	    << std::endl
->>>>>>> 06d6cef3
 	    << "                     ripser         (distance matrix in Ripser binary file format)"
 	    << std::endl
 	    << "  --dim <k>        compute persistent homology up to dimension <k>" << std::endl
@@ -1143,13 +711,6 @@
 				format = DISTANCE_MATRIX;
 			else if (parameter == "point-cloud")
 				format = POINT_CLOUD;
-<<<<<<< HEAD
-=======
-			else if (parameter == "dipha")
-				format = DIPHA;
-			else if (parameter == "sparse")
-				format = SPARSE;
->>>>>>> 06d6cef3
 			else if (parameter == "ripser")
 				format = RIPSER;
 			else
@@ -1166,63 +727,30 @@
 		exit(-1);
 	}
 
-	if (format == SPARSE) {
-		sparse_distance_matrix dist =
-		    read_sparse_distance_matrix(filename ? file_stream : std::cin);
-		std::cout << "sparse distance matrix with " << dist.size() << " points and "
-		          << dist.num_edges << "/" << (dist.size() * (dist.size() - 1)) / 2 << " entries"
-		          << std::endl;
-
-		ripser<sparse_distance_matrix>(std::move(dist), dim_max, threshold, ratio, modulus)
-		    .compute_barcodes();
-	} else {
-
-		compressed_lower_distance_matrix dist =
-		    read_file(filename ? file_stream : std::cin, format);
-
-		value_t min = std::numeric_limits<value_t>::infinity(),
-		        max = -std::numeric_limits<value_t>::infinity(), max_finite = max;
-		int num_edges = 0;
-
-		if (threshold == std::numeric_limits<value_t>::max()) {
-			value_t enclosing_radius = std::numeric_limits<value_t>::infinity();
-			for (index_t i = 0; i < dist.size(); ++i) {
-				value_t r_i = -std::numeric_limits<value_t>::infinity();
-				for (index_t j = 0; j < dist.size(); ++j) r_i = std::max(r_i, dist(i, j));
-				enclosing_radius = std::min(enclosing_radius, r_i);
-			}
-
-			threshold = enclosing_radius;
-		}
-
-		for (auto d : dist.distances) {
-			min = std::min(min, d);
-			max = std::max(max, d);
-			max_finite =
-			    d != std::numeric_limits<value_t>::infinity() ? std::max(max, d) : max_finite;
-			if (d <= threshold) ++num_edges;
-		}
-
-		std::cout << "value range: [" << min << "," << max_finite << "]" << std::endl;
-
-		if (threshold >= max) {
-			std::cout << "distance matrix with " << dist.size() << " points" << std::endl;
-			ripser<compressed_lower_distance_matrix>(std::move(dist), dim_max, threshold, ratio,
-			                                         modulus)
-			    .compute_barcodes();
-		} else {
-			std::cout << "sparse distance matrix with " << dist.size() << " points and "
-			          << num_edges << "/" << (dist.size() * dist.size() - 1) / 2 << " entries"
-			          << std::endl;
-
-<<<<<<< HEAD
+	compressed_lower_distance_matrix dist = read_file(filename ? file_stream : std::cin, format);
+
+	value_t min = std::numeric_limits<value_t>::infinity(),
+	        max = -std::numeric_limits<value_t>::infinity(), max_finite = max;
+	int num_edges = 0;
+
+	value_t enclosing_radius = std::numeric_limits<value_t>::infinity();
+	for (index_t i = 0; i < dist.size(); ++i) {
+		value_t r_i = -std::numeric_limits<value_t>::infinity();
+		for (index_t j = 0; j < dist.size(); ++j) r_i = std::max(r_i, dist(i, j));
+		enclosing_radius = std::min(enclosing_radius, r_i);
+	}
+
+	if (threshold == std::numeric_limits<value_t>::max()) threshold = enclosing_radius;
+
+	for (auto d : dist.distances) {
+		min = std::min(min, d);
+		max = std::max(max, d);
+		max_finite = d != std::numeric_limits<value_t>::infinity() ? std::max(max, d) : max_finite;
+		if (d <= threshold) ++num_edges;
+	}
+
+	std::cout << "value range: [" << min << "," << max_finite << "]" << std::endl;
+
 	std::cout << "distance matrix with " << dist.size() << " points" << std::endl;
 	ripser(std::move(dist), dim_max, threshold, ratio).compute_barcodes();
-=======
-			ripser<sparse_distance_matrix>(sparse_distance_matrix(std::move(dist), threshold),
-			                               dim_max, threshold, ratio, modulus)
-			    .compute_barcodes();
-		}
-	}
->>>>>>> 06d6cef3
 }