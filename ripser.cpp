--- conflicted
+++ resolved
@@ -59,15 +59,10 @@
 #include <emscripten/bind.h>
 #endif
 
-<<<<<<< HEAD
 #ifdef USE_ROBINHOOD_HASHMAP
 
 #include "robin-hood-hashing/src/include/robin_hood.h"
 
-=======
-#ifdef USE_GOOGLE_HASHMAP
-#include <sparsehash/dense_hash_map>
->>>>>>> 72d5e049
 template <class Key, class T, class H, class E>
 using hash_map = robin_hood::unordered_map<Key, T, H, E>;
 template <class Key> using hash = robin_hood::hash<Key>;
@@ -82,7 +77,6 @@
 typedef float value_t;
 typedef int64_t index_t;
 typedef uint16_t coefficient_t;
-
 
 #ifdef INDICATE_PROGRESS
 static const std::chrono::milliseconds time_step(40);
@@ -633,14 +627,8 @@
 					std::cout << " [0," << get_diameter(e) << ")" << std::endl;
 #endif
 #ifdef __EMSCRIPTEN__
-<<<<<<< HEAD
-				EM_ASM_(
-				    {postMessage({"type" : "interval", "birth" : 0., "death" : $0, "dim" : 0})},
-				    get_diameter(e));
-=======
 				EM_ASM_({postMessage({"type" : "interval", "birth" : 0., "death" : $0, "dim" : 0})},
 				        get_diameter(e));
->>>>>>> 72d5e049
 #endif
 				dset.link(u, v);
 			} else if (get_index(get_zero_apparent_cofacet(e, 1)) == -1)
@@ -786,9 +774,9 @@
 						entry_t other_pivot = pair->first;
 						index_t index_column_to_add = pair->second;
 						coefficient_t factor =
-						    modulus -
-						    get_coefficient(pivot) *
-						        multiplicative_inverse[get_coefficient(other_pivot)] % modulus;
+						    modulus - get_coefficient(pivot) *
+						                  multiplicative_inverse[get_coefficient(other_pivot)] %
+						                  modulus;
 
 						add_coboundary(reduction_matrix, columns_to_reduce, index_column_to_add,
 						               factor, dim, working_reduction_column, working_coboundary);
@@ -810,20 +798,10 @@
 							std::cout << " [" << diameter << "," << death << ")" << std::endl;
 #endif
 #ifdef __EMSCRIPTEN__
-<<<<<<< HEAD
-							EM_ASM_({postMessage({
-								        "type" : "interval",
-								        "birth" : $0,
-								        "death" : $1,
-								        "dim" : $2
-								    })},
-							        diameter, death, int32_t(dim));
-=======
 							EM_ASM_(
 							    {postMessage(
 							        {"type" : "interval", "birth" : $0, "death" : $1, "dim" : $2})},
 							    diameter, death, int32_t(dim));
->>>>>>> 72d5e049
 #endif
 						}
 						pivot_column_index.insert({get_entry(pivot), index_column_to_reduce});
@@ -988,8 +966,7 @@
 				--k;
 			}
 			return true;
-		continue_outer:
-			;
+		continue_outer:;
 		}
 		return false;
 	}
@@ -1238,7 +1215,9 @@
 
 	for (index_t i = 1; i < argc; ++i) {
 		const std::string arg(argv[i]);
-		if (arg == "--help") { print_usage_and_exit(0); } else if (arg == "--dim") {
+		if (arg == "--help") {
+			print_usage_and_exit(0);
+		} else if (arg == "--dim") {
 			std::string parameter = std::string(argv[++i]);
 			size_t next_pos;
 			dim_max = std::stol(parameter, &next_pos);
@@ -1361,7 +1340,6 @@
 
 	compressed_lower_distance_matrix dist = read_file(file_stream, format);
 
-<<<<<<< HEAD
     value_t min = std::numeric_limits<value_t>::infinity(),
     max = -std::numeric_limits<value_t>::infinity(), max_finite = max;
     int num_edges = 0;
@@ -1385,11 +1363,6 @@
 #ifdef __EMSCRIPTEN__
 	EM_ASM_({postMessage({"type" : "distance-matrix", "size" : $0, "min" : $1, "max" : $2})},
 	        dist.size(), min, max_finite);
-=======
-#ifdef __EMSCRIPTEN__
-	EM_ASM_({postMessage({"type" : "distance-matrix", "size" : $0, "min" : $1, "max" : $2})},
-	        dist.size(), *value_range.first, *value_range.second);
->>>>>>> 72d5e049
 #endif
 
 	if (threshold == std::numeric_limits<value_t>::max())
@@ -1400,10 +1373,6 @@
 		ripser<sparse_distance_matrix>(sparse_distance_matrix(std::move(dist), threshold), dim_max,
 		                               threshold, ratio, modulus)
 		    .compute_barcodes();
-<<<<<<< HEAD
-
-=======
->>>>>>> 72d5e049
 }
 
 #ifdef __EMSCRIPTEN__
