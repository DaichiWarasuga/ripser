/*

Ripser: a lean C++ code for computation of Vietoris-Rips persistence barcodes

Copyright 2015-2016 Ulrich Bauer.

This program is free software: you can redistribute it and/or modify it under
the terms of the GNU Lesser General Public License as published by the
Free Software Foundation, either version 3 of the License, or (at your option)
any later version.

This program is distributed in the hope that it will be useful, but WITHOUT ANY
WARRANTY; without even the implied warranty of MERCHANTABILITY or FITNESS FOR A
PARTICULAR PURPOSE.  See the GNU Lesser General Public License for more details.

You should have received a copy of the GNU Lesser General Public License along
with this program.  If not, see <http://www.gnu.org/licenses/>.

*/

//#define ASSEMBLE_REDUCTION_MATRIX
//#define USE_COEFFICIENTS

//#define INDICATE_PROGRESS
#define PRINT_PERSISTENCE_PAIRS

//#define USE_GOOGLE_HASHMAP

#include <algorithm>
#include <cassert>
#include <cmath>
#include <fstream>
#include <iostream>
#include <numeric>
#include <queue>
#include <sstream>
#include <unordered_map>

#ifdef USE_GOOGLE_HASHMAP
#include <sparsehash/sparse_hash_map>
template <class Key, class T> class hash_map : public google::sparse_hash_map<Key, T> {
public:
	inline void reserve(size_t hint) { this->resize(hint); }
};
#else
template <class Key, class T> class hash_map : public std::unordered_map<Key, T> {};
#endif

typedef float value_t;
typedef int64_t index_t;
typedef int16_t coefficient_t;

class binomial_coeff_table {
	std::vector<std::vector<index_t>> B;

public:
	binomial_coeff_table(index_t n, index_t k) : B(n + 1) {
		for (index_t i = 0; i <= n; i++) {
			B[i].resize(k + 1);
			for (index_t j = 0; j <= std::min(i, k); j++)
				if (j == 0 || j == i)
					B[i][j] = 1;
				else
					B[i][j] = B[i - 1][j - 1] + B[i - 1][j];
		}
	}

	index_t operator()(index_t n, index_t k) const {
		assert(n < B.size() && k < B[n].size());
		return B[n][k];
	}
};

bool is_prime(const coefficient_t n) {
	if (!(n & 1) || n < 2) return n == 2;
	for (coefficient_t p = 3, q = n / p, r = n % p; p <= q; p += 2, q = n / p, r = n % p)
		if (!r) return false;
	return true;
}

std::vector<coefficient_t> multiplicative_inverse_vector(const coefficient_t m) {
	std::vector<coefficient_t> inverse(m);
	inverse[1] = 1;
	// m = a * (m / a) + m % a
	// Multipying with inverse(a) * inverse(m % a):
	// 0 = inverse(m % a) * (m / a)  + inverse(a)  (mod m)
	for (coefficient_t a = 2; a < m; ++a) inverse[a] = m - (inverse[m % a] * (m / a)) % m;
	return inverse;
}

#ifdef USE_COEFFICIENTS
struct __attribute__((packed)) entry_t {
	index_t index : 8 * (sizeof(index_t) - sizeof(coefficient_t));
	coefficient_t coefficient;
	entry_t(index_t _index, coefficient_t _coefficient)
	    : index(_index), coefficient(_coefficient) {}
	entry_t(index_t _index) : index(_index), coefficient(1) {}
	entry_t() : index(0), coefficient(1) {}
};

static_assert(sizeof(entry_t) == sizeof(index_t), "size of entry_t is not the same as index_t");

entry_t make_entry(index_t _index, coefficient_t _coefficient) {
	return entry_t(_index, _coefficient);
}
index_t get_index(const entry_t& e) { return e.index; }
index_t get_coefficient(const entry_t& e) { return e.coefficient; }
void set_coefficient(entry_t& e, const coefficient_t c) { e.coefficient = c; }

bool operator==(const entry_t& e1, const entry_t& e2) {
	return get_index(e1) == get_index(e2) && get_coefficient(e1) == get_coefficient(e2);
}

std::ostream& operator<<(std::ostream& stream, const entry_t& e) {
	stream << get_index(e) << ":" << get_coefficient(e);
	return stream;
}

#else

typedef index_t entry_t;
const index_t get_index(const entry_t& i) { return i; }
index_t get_coefficient(const entry_t& i) { return 1; }
entry_t make_entry(index_t _index, coefficient_t _value) { return entry_t(_index); }
void set_coefficient(entry_t& e, const coefficient_t c) {}

#endif

const entry_t& get_entry(const entry_t& e) { return e; }

typedef std::pair<value_t, index_t> diameter_index_t;
value_t get_diameter(const diameter_index_t& i) { return i.first; }
index_t get_index(const diameter_index_t& i) { return i.second; }

class diameter_entry_t : public std::pair<value_t, entry_t> {
public:
	diameter_entry_t() {}
	diameter_entry_t(const entry_t& e) : std::pair<value_t, entry_t>(0, e) {}
	diameter_entry_t(value_t _diameter, index_t _index, coefficient_t _coefficient)
	    : std::pair<value_t, entry_t>(_diameter, make_entry(_index, _coefficient)) {}
	diameter_entry_t(const diameter_index_t& _diameter_index, coefficient_t _coefficient)
	    : std::pair<value_t, entry_t>(get_diameter(_diameter_index),
	                                  make_entry(get_index(_diameter_index), _coefficient)) {}
	diameter_entry_t(const diameter_index_t& _diameter_index)
	    : diameter_entry_t(_diameter_index, 1) {}
};

const entry_t& get_entry(const diameter_entry_t& p) { return p.second; }
entry_t& get_entry(diameter_entry_t& p) { return p.second; }
const index_t get_index(const diameter_entry_t& p) { return get_index(get_entry(p)); }
const coefficient_t get_coefficient(const diameter_entry_t& p) {
	return get_coefficient(get_entry(p));
}
const value_t& get_diameter(const diameter_entry_t& p) { return p.first; }
void set_coefficient(diameter_entry_t& p, const coefficient_t c) {
	set_coefficient(get_entry(p), c);
}

template <typename Entry> struct greater_diameter_or_smaller_index {
	bool operator()(const Entry& a, const Entry& b) {
		return (get_diameter(a) > get_diameter(b)) ||
		       ((get_diameter(a) == get_diameter(b)) && (get_index(a) < get_index(b)));
	}
};

template <typename Entry> struct smaller_diameter_or_greater_index {
	bool operator()(const Entry& a, const Entry& b) {
		return (get_diameter(a) < get_diameter(b)) ||
		       ((get_diameter(a) == get_diameter(b)) && (get_index(a) > get_index(b)));
	}
};

enum compressed_matrix_layout { LOWER_TRIANGULAR, UPPER_TRIANGULAR };

template <compressed_matrix_layout Layout> class compressed_distance_matrix {
public:
	std::vector<value_t> distances;
	std::vector<value_t*> rows;

	void init_rows();

	compressed_distance_matrix(std::vector<value_t>&& _distances)
	    : distances(std::move(_distances)), rows((1 + std::sqrt(1 + 8 * distances.size())) / 2) {
		assert(distances.size() == size() * (size() - 1) / 2);
		init_rows();
	}

	template <typename DistanceMatrix>
	compressed_distance_matrix(const DistanceMatrix& mat)
	    : distances(mat.size() * (mat.size() - 1) / 2), rows(mat.size()) {
		init_rows();

		for (index_t i = 1; i < size(); ++i)
			for (index_t j = 0; j < i; ++j) rows[i][j] = mat(i, j);
	}

	value_t operator()(const index_t i, const index_t j) const;

	size_t size() const { return rows.size(); }
};

template <> void compressed_distance_matrix<LOWER_TRIANGULAR>::init_rows() {
	value_t* pointer = &distances[0];
	for (index_t i = 1; i < size(); ++i) {
		rows[i] = pointer;
		pointer += i;
	}
}

template <> void compressed_distance_matrix<UPPER_TRIANGULAR>::init_rows() {
	value_t* pointer = &distances[0] - 1;
	for (index_t i = 0; i < size() - 1; ++i) {
		rows[i] = pointer;
		pointer += size() - i - 2;
	}
}

template <>
value_t compressed_distance_matrix<UPPER_TRIANGULAR>::operator()(index_t i, index_t j) const {
	return i == j ? 0 : i > j ? rows[j][i] : rows[i][j];
}

template <>
value_t compressed_distance_matrix<LOWER_TRIANGULAR>::operator()(index_t i, index_t j) const {
	return i == j ? 0 : i < j ? rows[j][i] : rows[i][j];
}

typedef compressed_distance_matrix<LOWER_TRIANGULAR> compressed_lower_distance_matrix;
typedef compressed_distance_matrix<UPPER_TRIANGULAR> compressed_upper_distance_matrix;

class euclidean_distance_matrix {
public:
	std::vector<std::vector<value_t>> points;

	euclidean_distance_matrix(std::vector<std::vector<value_t>>&& _points)
	    : points(std::move(_points)) {
		for (auto p : points) { assert(p.size() == points.front().size()); }
	}

	value_t operator()(const index_t i, const index_t j) const {
		assert(i < points.size());
		assert(j < points.size());
		return std::sqrt(std::inner_product(
		    points[i].begin(), points[i].end(), points[j].begin(), value_t(), std::plus<value_t>(),
		    [](value_t u, value_t v) { return (u - v) * (u - v); }));
	}

	size_t size() const { return points.size(); }
};

class union_find {
	std::vector<index_t> parent;
	std::vector<uint8_t> rank;

public:
	union_find(index_t n) : parent(n), rank(n, 0) {
		for (index_t i = 0; i < n; ++i) parent[i] = i;
	}

	index_t find(index_t x) {
		index_t y = x, z = parent[y];
		while (z != y) {
			y = z;
			z = parent[y];
		}
		y = parent[x];
		while (z != y) {
			parent[x] = z;
			x = y;
			y = parent[x];
		}
		return z;
	}
	void link(index_t x, index_t y) {
		x = find(x);
		y = find(y);
		if (x == y) return;
		if (rank[x] > rank[y])
			parent[y] = x;
		else {
			parent[x] = y;
			if (rank[x] == rank[y]) ++rank[y];
		}
	}
};

template <typename Heap> diameter_entry_t pop_pivot(Heap& column, coefficient_t modulus) {
	if (column.empty())
		return diameter_entry_t(-1);
	else {
		auto pivot = column.top();

#ifdef USE_COEFFICIENTS
		coefficient_t coefficient = 0;
		do {
			coefficient = (coefficient + get_coefficient(column.top())) % modulus;
			column.pop();

			if (coefficient == 0) {
				if (column.empty())
					return diameter_entry_t(-1);
				else
					pivot = column.top();
			}
		} while (!column.empty() && get_index(column.top()) == get_index(pivot));
		if (get_index(pivot) != -1) { set_coefficient(pivot, coefficient); }
#else
		column.pop();
		while (!column.empty() && get_index(column.top()) == get_index(pivot)) {
			column.pop();
			if (column.empty())
				return diameter_entry_t(-1);
			else {
				pivot = column.top();
				column.pop();
			}
		}
#endif
		return pivot;
	}
}

template <typename Heap> diameter_entry_t get_pivot(Heap& column, coefficient_t modulus) {
	diameter_entry_t result = pop_pivot(column, modulus);
	if (get_index(result) != -1) column.push(result);
	return result;
}

template <typename ValueType> class compressed_sparse_matrix {
	std::vector<size_t> bounds;
	std::vector<ValueType> entries;

public:
	size_t size() const { return bounds.size(); }

	typename std::vector<ValueType>::const_iterator cbegin(size_t index) const {
		assert(index < size());
		return index == 0 ? entries.cbegin() : entries.cbegin() + bounds[index - 1];
	}

	typename std::vector<ValueType>::const_iterator cend(size_t index) const {
		assert(index < size());
		return entries.cbegin() + bounds[index];
	}

	template <typename Iterator> void append_column(Iterator begin, Iterator end) {
		for (Iterator it = begin; it != end; ++it) { entries.push_back(*it); }
		bounds.push_back(entries.size());
	}

	void append_column() { bounds.push_back(entries.size()); }

	void push_back(ValueType e) {
		assert(0 < size());
		entries.push_back(e);
		++bounds.back();
	}

	void pop_back() {
		assert(0 < size());
		entries.pop_back();
		--bounds.back();
	}

	template <typename Collection> void append_column(const Collection collection) {
		append_column(collection.cbegin(), collection.cend());
	}
};

class ripser {
	compressed_lower_distance_matrix dist;
	index_t dim_max, n;
	value_t threshold;
	coefficient_t modulus;
	const binomial_coeff_table binomial_coeff;
	std::vector<coefficient_t> multiplicative_inverse;
	mutable std::vector<index_t> vertices;
	mutable std::vector<diameter_entry_t> coface_entries;

public:
	ripser(compressed_lower_distance_matrix&& _dist, index_t _dim_max, value_t _threshold,
	       coefficient_t _modulus)
	    : dist(std::move(_dist)), dim_max(std::min(_dim_max, index_t(dist.size() - 2))),
	      n(dist.size()), threshold(_threshold), modulus(_modulus), binomial_coeff(n, dim_max + 2),
	      multiplicative_inverse(multiplicative_inverse_vector(_modulus)) {}

	index_t get_next_vertex(index_t& v, const index_t idx, const index_t k) const {
		if ((v != -1) && (binomial_coeff(v, k) > idx)) {
			index_t count = v;
			while (count > 0) {
				index_t i = v;
				index_t step = count >> 1;
				i -= step;
				if (binomial_coeff(i, k) > idx) {
					v = --i;
					count -= step + 1;
				} else
					count = step;
			}
		}
		//assert(binomial_coeff(v, k) <= idx && binomial_coeff(v + 1, k) > idx);
		return v;
	}

	template <typename OutputIterator>
	OutputIterator get_simplex_vertices(index_t idx, const index_t dim, index_t v,
	                                    OutputIterator out) const {
		--v;
		for (index_t k = dim + 1; k > 0; --k) {
			get_next_vertex(v, idx, k);
			*out++ = v;
			idx -= binomial_coeff(v, k);
		}
		return out;
	}

	value_t compute_diameter(const index_t index, index_t dim) const {
		value_t diam = -std::numeric_limits<value_t>::infinity();

		vertices.clear();
		get_simplex_vertices(index, dim, dist.size(), std::back_inserter(vertices));

		for (index_t i = 0; i <= dim; ++i)
			for (index_t j = 0; j < i; ++j) {
				diam = std::max(diam, dist(vertices[i], vertices[j]));
			}
		return diam;
	}

	class simplex_coboundary_enumerator {
	private:
		index_t idx_below, idx_above, v, k;
		std::vector<index_t> vertices;
		const diameter_entry_t simplex;
		const coefficient_t modulus;
		const compressed_lower_distance_matrix& dist;
		const binomial_coeff_table& binomial_coeff;

	public:
		simplex_coboundary_enumerator(const diameter_entry_t _simplex, index_t _dim,
		                              const ripser& parent)
		    : idx_below(get_index(_simplex)), idx_above(0), v(parent.n - 1), k(_dim + 1),
		      vertices(_dim + 1), simplex(_simplex), modulus(parent.modulus), dist(parent.dist),
		      binomial_coeff(parent.binomial_coeff) {
			parent.get_simplex_vertices(get_index(_simplex), _dim, parent.n, vertices.begin());
		}

		bool has_next() {
			while ((v != -1) && (binomial_coeff(v, k) <= idx_below)) {
				idx_below -= binomial_coeff(v, k);
				idx_above += binomial_coeff(v, k + 1);
				--v;
				--k;
				assert(k != -1);
			}
			return v != -1;
		}

		diameter_entry_t next() {
			value_t coface_diameter = get_diameter(simplex);
			for (index_t w : vertices) coface_diameter = std::max(coface_diameter, dist(v, w));
			index_t coface_index = idx_above + binomial_coeff(v--, k + 1) + idx_below;
			coefficient_t coface_coefficient =
			    (k & 1 ? -1 + modulus : 1) * get_coefficient(simplex) % modulus;
			return diameter_entry_t(coface_diameter, coface_index, coface_coefficient);
		}
	};

class simplex_boundary_enumerator {
private:
	index_t idx_below, idx_above, v, k;
	std::vector<index_t> vertices;
	const diameter_entry_t simplex;
	const coefficient_t modulus;
	const compressed_lower_distance_matrix& dist;
	const binomial_coeff_table& binomial_coeff;
	const index_t dim;
	const ripser& parent;

public:
	simplex_boundary_enumerator(const diameter_entry_t _simplex, index_t _dim,
		                              const ripser& _parent)
	: idx_below(get_index(_simplex)), idx_above(0), v(_parent.n - 1), k(_dim + 1),
		      vertices(_dim + 1), simplex(_simplex), modulus(_parent.modulus), dist(_parent.dist),
		      binomial_coeff(_parent.binomial_coeff), dim(_dim), parent(_parent) {
			parent.get_simplex_vertices(get_index(_simplex), _dim, parent.n, vertices.begin());
	}

	bool has_next() {
		parent.get_next_vertex(v, idx_below, k);
		return (v != -1) && (binomial_coeff(v, k) <= idx_below);
	}

	diameter_entry_t next() {
		index_t face_index = idx_above - binomial_coeff(v, k) + idx_below;
		
		value_t face_diameter = parent.compute_diameter(face_index, dim - 1);
												
		coefficient_t face_coefficient = (k & 1 ? 1 : -1 + modulus) * get_coefficient(simplex) % modulus;

		idx_below -= binomial_coeff(v, k);
		idx_above += binomial_coeff(v, k - 1);

		--v;
		--k;
		
		return diameter_entry_t(face_diameter, face_index, face_coefficient);
;
	}
};


	void compute_barcodes();

	void assemble_columns_to_reduce(std::vector<diameter_index_t>& columns_to_reduce,
	                                hash_map<index_t, index_t>& pivot_column_index, index_t dim) {
		index_t num_simplices = binomial_coeff(n, dim + 1);

		columns_to_reduce.clear();

#ifdef INDICATE_PROGRESS
		std::cout << "\033[K"
		          << "assembling " << num_simplices << " columns" << std::flush << "\r";
#endif

		for (index_t index = 0; index < num_simplices; ++index) {
			if (pivot_column_index.find(index) == pivot_column_index.end()) {
				value_t diameter = compute_diameter(index, dim);
				if (diameter <= threshold)
					columns_to_reduce.push_back(std::make_pair(diameter, index));
#ifdef INDICATE_PROGRESS
				if ((index + 1) % 1000000 == 0)
					std::cout << "\033[K"
					          << "assembled " << columns_to_reduce.size() << " out of "
					          << (index + 1) << "/" << num_simplices << " columns" << std::flush
					          << "\r";
#endif
			}
		}

#ifdef INDICATE_PROGRESS
		std::cout << "\033[K"
		          << "sorting " << num_simplices << " columns" << std::flush << "\r";
#endif

		std::sort(columns_to_reduce.begin(), columns_to_reduce.end(),
		          greater_diameter_or_smaller_index<diameter_index_t>());
#ifdef INDICATE_PROGRESS
		std::cout << "\033[K";
#endif
	}

<<<<<<< HEAD
template <typename BoundaryEnumerator, typename Sorter, bool cohomology = true>
=======
	template <typename Column, typename Iterator>
	diameter_entry_t add_coboundary_and_get_pivot(Iterator column_begin, Iterator column_end,
	                                              coefficient_t factor_column_to_add,
#ifdef ASSEMBLE_REDUCTION_MATRIX
	                                              Column& working_reduction_column,
#endif
	                                              Column& working_coboundary, const index_t& dim,
	                                              hash_map<index_t, index_t>& pivot_column_index,
	                                              bool& might_be_apparent_pair) {
		for (auto it = column_begin; it != column_end; ++it) {
			diameter_entry_t simplex = *it;
			set_coefficient(simplex, get_coefficient(simplex) * factor_column_to_add % modulus);

#ifdef ASSEMBLE_REDUCTION_MATRIX
			working_reduction_column.push(simplex);
#endif

			coface_entries.clear();
			simplex_coboundary_enumerator cofaces(simplex, dim, *this);
			while (cofaces.has_next()) {
				diameter_entry_t coface = cofaces.next();
				if (get_diameter(coface) <= threshold) {
					coface_entries.push_back(coface);
					if (might_be_apparent_pair && (get_diameter(simplex) == get_diameter(coface))) {
						if (pivot_column_index.find(get_index(coface)) ==
						    pivot_column_index.end()) {
							return coface;
						}
						might_be_apparent_pair = false;
					}
				}
			}
			for (auto coface : coface_entries) working_coboundary.push(coface);
		}

		return get_pivot(working_coboundary, modulus);
	}

>>>>>>> 0ed8c793
	void compute_pairs(std::vector<diameter_index_t>& columns_to_reduce,
	                   hash_map<index_t, index_t>& pivot_column_index, index_t dim) {

#ifdef PRINT_PERSISTENCE_PAIRS
	if (!cohomology) std::cout << "persistence intervals in dim " << dim - 1 << ":" << std::endl;
#endif

#ifdef ASSEMBLE_REDUCTION_MATRIX
		compressed_sparse_matrix<diameter_entry_t> reduction_matrix;
#else
#ifdef USE_COEFFICIENTS
		std::vector<diameter_entry_t> reduction_matrix;
#endif
#endif

		std::vector<diameter_entry_t> coface_entries;

		for (index_t index_column_to_reduce = 0; index_column_to_reduce < columns_to_reduce.size();
		     ++index_column_to_reduce) {
			auto column_to_reduce = columns_to_reduce[index_column_to_reduce];

#ifdef ASSEMBLE_REDUCTION_MATRIX
<<<<<<< HEAD
			std::priority_queue<diameter_entry_t, std::vector<diameter_entry_t>, Sorter>
			    reduction_column;
=======
			std::priority_queue<diameter_entry_t, std::vector<diameter_entry_t>,
			                    greater_diameter_or_smaller_index<diameter_entry_t>>
			    working_reduction_column;
>>>>>>> 0ed8c793
#endif

			std::priority_queue<diameter_entry_t, std::vector<diameter_entry_t>,
		                    Sorter>
			    working_coboundary;

			value_t diameter = get_diameter(column_to_reduce);

#ifdef INDICATE_PROGRESS
			if ((index_column_to_reduce + 1) % 1000000 == 0)
				std::cout << "\033[K"
				          << "reducing column " << index_column_to_reduce + 1 << "/"
				          << columns_to_reduce.size() << " (diameter " << diameter << ")"
				          << std::flush << "\r";
#endif

			index_t index_column_to_add = index_column_to_reduce;

			diameter_entry_t pivot;

			// start with factor 1 in order to initialize working_coboundary
			// with the coboundary of the simplex with index column_to_reduce
			coefficient_t factor_column_to_add = 1;

#ifdef ASSEMBLE_REDUCTION_MATRIX
			// initialize reduction_matrix as identity matrix
			reduction_matrix.append_column();
#endif
#ifdef USE_COEFFICIENTS
			reduction_matrix.push_back(diameter_entry_t(column_to_reduce, 1));
#endif

			bool might_be_apparent_pair = (index_column_to_reduce == index_column_to_add);

			while (true) {
#ifdef ASSEMBLE_REDUCTION_MATRIX
#ifdef USE_COEFFICIENTS
				auto reduction_column_begin = reduction_matrix.cbegin(index_column_to_add),
				     reduction_column_end = reduction_matrix.cend(index_column_to_add);
#else
				std::vector<diameter_entry_t> coeffs;
				coeffs.push_back(columns_to_reduce[index_column_to_add]);
				for (auto it = reduction_matrix.cbegin(index_column_to_add);
				     it != reduction_matrix.cend(index_column_to_add); ++it)
					coeffs.push_back(*it);
				auto reduction_column_begin = coeffs.begin(), reduction_column_end = coeffs.end();
#endif
#else
#ifdef USE_COEFFICIENTS
				auto reduction_column_begin = &reduction_matrix[index_column_to_add],
				     reduction_column_end = &reduction_matrix[index_column_to_add] + 1;
#else
				auto reduction_column_begin = &columns_to_reduce[index_column_to_add],
				     reduction_column_end = &columns_to_reduce[index_column_to_add] + 1;
#endif
#endif

				pivot = add_coboundary_and_get_pivot(
				    reduction_column_begin, reduction_column_end, factor_column_to_add,
#ifdef ASSEMBLE_REDUCTION_MATRIX
<<<<<<< HEAD
					reduction_column.push(simplex);
#endif

					coface_entries.clear();
					BoundaryEnumerator cofaces(simplex, dim, *this);
					while (cofaces.has_next()) {
						diameter_entry_t coface = cofaces.next();
						if (get_diameter(coface) <= threshold) {
							coface_entries.push_back(coface);
							if (might_be_apparent_pair &&
							    (get_diameter(simplex) == get_diameter(coface))) {
								if (pivot_column_index.find(get_index(coface)) ==
								    pivot_column_index.end()) {
									pivot = coface;
									goto found_persistence_pair;
								}
								might_be_apparent_pair = false;
							}
						}
					}
					for (auto coface : coface_entries) working_coboundary.push(coface);
				}

				pivot = get_pivot(working_coboundary, modulus);
=======
				    working_reduction_column,
#endif
				    working_coboundary, dim, pivot_column_index, might_be_apparent_pair);
>>>>>>> 0ed8c793

				if (get_index(pivot) != -1) {
					auto pair = pivot_column_index.find(get_index(pivot));

					if (pair != pivot_column_index.end()) {
						index_column_to_add = pair->second;
						factor_column_to_add = modulus - get_coefficient(pivot);
					} else {
#ifdef PRINT_PERSISTENCE_PAIRS
						value_t death = get_diameter(pivot);
						if (diameter != death) {
#ifdef INDICATE_PROGRESS
							std::cout << "\033[K";
#endif
<<<<<<< HEAD
				auto cycle = working_coboundary;
				diameter_entry_t e;

				if (cohomology || might_be_apparent_pair);
//					std::cout << " [" << diameter << "," << death << ")" << " " << get_index(column_to_reduce) << ":" << get_index(pivot) << std::endl << std::flush;
				else {
					std::cout << " [" << death << "," << diameter << "):  {";
					while (get_index(e = get_pivot(cycle, modulus)) != -1) {
						vertices.clear();
						get_simplex_vertices(get_index(e), dim - 1, n, std::back_inserter(vertices));
						
						std::cout << "{";
						auto it = vertices.begin();
						if (it != vertices.end()) {
							std::cout << *it++;
							while (it != vertices.end()) std::cout << "," << *it++;
						}
						std::cout << "}";
#ifdef USE_COEFFICIENTS
						std::cout << ":" << get_coefficient(e);
#endif
						cycle.pop();
						if (get_index(e = get_pivot(cycle, modulus)) != -1) std::cout << ", ";
				}
 				std::cout << "}" << std::endl;
				}

			}
=======
							std::cout << " [" << diameter << "," << death << ")" << std::endl
							          << std::flush;
						}
>>>>>>> 0ed8c793
#endif
						pivot_column_index.insert(
						    std::make_pair(get_index(pivot), index_column_to_reduce));

#ifdef USE_COEFFICIENTS
						const coefficient_t inverse =
						    multiplicative_inverse[get_coefficient(pivot)];
#endif

#ifdef ASSEMBLE_REDUCTION_MATRIX
						// replace current column of reduction_matrix (with a single diagonal 1
						// entry) by reduction_column (possibly with a different entry on the
						// diagonal)
#ifdef USE_COEFFICIENTS
						reduction_matrix.pop_back();
#else
						pop_pivot(working_reduction_column, modulus);
#endif

						while (true) {
							diameter_entry_t e = pop_pivot(working_reduction_column, modulus);
							if (get_index(e) == -1) break;
#ifdef USE_COEFFICIENTS
							set_coefficient(e, inverse * get_coefficient(e) % modulus);
							assert(get_coefficient(e) > 0);
#endif
							reduction_matrix.push_back(e);
						}
#else
#ifdef USE_COEFFICIENTS
						reduction_matrix.pop_back();
						reduction_matrix.push_back(diameter_entry_t(column_to_reduce, inverse));
#endif
#endif
						break;
					}
				} else {
#ifdef PRINT_PERSISTENCE_PAIRS
					std::cout << " [" << diameter << ", )" << std::endl << std::flush;
#endif
					break;
				}
			}
		}

#ifdef INDICATE_PROGRESS
		std::cout << "\033[K";
#endif
	}
};

enum file_format {
	LOWER_DISTANCE_MATRIX,
	UPPER_DISTANCE_MATRIX,
	DISTANCE_MATRIX,
	POINT_CLOUD,
	DIPHA,
	RIPSER
};

template <typename T> T read(std::istream& s) {
	T result;
	s.read(reinterpret_cast<char*>(&result), sizeof(T));
	return result; // on little endian: boost::endian::little_to_native(result);
}

compressed_lower_distance_matrix read_point_cloud(std::istream& input_stream) {
	std::vector<std::vector<value_t>> points;

	std::string line;
	value_t value;
	while (std::getline(input_stream, line)) {
		std::vector<value_t> point;
		std::istringstream s(line);
		while (s >> value) {
			point.push_back(value);
			s.ignore();
		}
		if (!point.empty()) points.push_back(point);
		assert(point.size() == points.front().size());
	}

	euclidean_distance_matrix eucl_dist(std::move(points));

	index_t n = eucl_dist.size();

	std::cout << "point cloud with " << n << " points in dimension "
	          << eucl_dist.points.front().size() << std::endl;

	std::vector<value_t> distances;

	for (int i = 0; i < n; ++i)
		for (int j = 0; j < i; ++j) distances.push_back(eucl_dist(i, j));

	return compressed_lower_distance_matrix(std::move(distances));
}

compressed_lower_distance_matrix read_lower_distance_matrix(std::istream& input_stream) {
	std::vector<value_t> distances;
	value_t value;
	while (input_stream >> value) {
		distances.push_back(value);
		input_stream.ignore();
	}

	return compressed_lower_distance_matrix(std::move(distances));
}

compressed_lower_distance_matrix read_upper_distance_matrix(std::istream& input_stream) {
	std::vector<value_t> distances;
	value_t value;
	while (input_stream >> value) {
		distances.push_back(value);
		input_stream.ignore();
	}

	return compressed_lower_distance_matrix(compressed_upper_distance_matrix(std::move(distances)));
}

compressed_lower_distance_matrix read_distance_matrix(std::istream& input_stream) {
	std::vector<value_t> distances;

	std::string line;
	value_t value;
	for (int i = 0; std::getline(input_stream, line); ++i) {
		std::istringstream s(line);
		for (int j = 0; j < i && s >> value; ++j) {
			distances.push_back(value);
			s.ignore();
		}
	}

	return compressed_lower_distance_matrix(std::move(distances));
}

compressed_lower_distance_matrix read_dipha(std::istream& input_stream) {
	if (read<int64_t>(input_stream) != 8067171840) {
		std::cerr << "input is not a Dipha file (magic number: 8067171840)" << std::endl;
		exit(-1);
	}

	if (read<int64_t>(input_stream) != 7) {
		std::cerr << "input is not a Dipha distance matrix (file type: 7)" << std::endl;
		exit(-1);
	}

	index_t n = read<int64_t>(input_stream);

	std::vector<value_t> distances;

	for (int i = 0; i < n; ++i)
		for (int j = 0; j < n; ++j)
			if (i > j)
				distances.push_back(read<double>(input_stream));
			else
				read<double>(input_stream);

	return compressed_lower_distance_matrix(std::move(distances));
}

compressed_lower_distance_matrix read_ripser(std::istream& input_stream) {
	std::vector<value_t> distances;
	while (!input_stream.eof()) distances.push_back(read<value_t>(input_stream));
	return compressed_lower_distance_matrix(std::move(distances));
}

compressed_lower_distance_matrix read_file(std::istream& input_stream, file_format format) {
	switch (format) {
	case LOWER_DISTANCE_MATRIX:
		return read_lower_distance_matrix(input_stream);
	case UPPER_DISTANCE_MATRIX:
		return read_upper_distance_matrix(input_stream);
	case DISTANCE_MATRIX:
		return read_distance_matrix(input_stream);
	case POINT_CLOUD:
		return read_point_cloud(input_stream);
	case DIPHA:
		return read_dipha(input_stream);
	case RIPSER:
		return read_ripser(input_stream);
	}
}

void print_usage_and_exit(int exit_code) {
	std::cerr
	    << "Usage: "
	    << "ripser "
	    << "[options] [filename]" << std::endl
	    << std::endl
	    << "Options:" << std::endl
	    << std::endl
	    << "  --help           print this screen" << std::endl
	    << "  --format         use the specified file format for the input. Options are:"
	    << std::endl
	    << "                     lower-distance (lower triangular distance matrix; default)"
	    << std::endl
	    << "                     upper-distance (upper triangular distance matrix)" << std::endl
	    << "                     distance       (full distance matrix)" << std::endl
	    << "                     point-cloud    (point cloud in Euclidean space)" << std::endl
	    << "                     dipha          (distance matrix in DIPHA file format)" << std::endl
	    << "                     ripser         (distance matrix in Ripser binary file format)"
	    << std::endl
	    << "  --dim <k>        compute persistent homology up to dimension <k>" << std::endl
	    << "  --threshold <t>  compute Rips complexes up to diameter <t>" << std::endl
#ifdef USE_COEFFICIENTS
	    << "  --modulus <p>    compute homology with coefficients in the prime field Z/<p>Z"
#endif
	    << std::endl;

	exit(exit_code);
}

int main(int argc, char** argv) {

	const char* filename = nullptr;

	file_format format = DISTANCE_MATRIX;

	index_t dim_max = 1;
	value_t threshold = std::numeric_limits<value_t>::infinity();

#ifdef USE_COEFFICIENTS
	coefficient_t modulus = 2;
#else
	const coefficient_t modulus = 2;
#endif

	for (index_t i = 1; i < argc; ++i) {
		const std::string arg(argv[i]);
		if (arg == "--help") {
			print_usage_and_exit(0);
		} else if (arg == "--dim") {
			std::string parameter = std::string(argv[++i]);
			size_t next_pos;
			dim_max = std::stol(parameter, &next_pos);
			if (next_pos != parameter.size()) print_usage_and_exit(-1);
		} else if (arg == "--threshold") {
			std::string parameter = std::string(argv[++i]);
			size_t next_pos;
			threshold = std::stof(parameter, &next_pos);
			if (next_pos != parameter.size()) print_usage_and_exit(-1);
		} else if (arg == "--format") {
			std::string parameter = std::string(argv[++i]);
			if (parameter == "lower-distance")
				format = LOWER_DISTANCE_MATRIX;
			else if (parameter == "upper-distance")
				format = UPPER_DISTANCE_MATRIX;
			else if (parameter == "distance")
				format = DISTANCE_MATRIX;
			else if (parameter == "point-cloud")
				format = POINT_CLOUD;
			else if (parameter == "dipha")
				format = DIPHA;
			else if (parameter == "ripser")
				format = RIPSER;
			else
				print_usage_and_exit(-1);
#ifdef USE_COEFFICIENTS
		} else if (arg == "--modulus") {
			std::string parameter = std::string(argv[++i]);
			size_t next_pos;
			modulus = std::stol(parameter, &next_pos);
			if (next_pos != parameter.size() || !is_prime(modulus)) print_usage_and_exit(-1);
#endif
		} else {
			if (filename) { print_usage_and_exit(-1); }
			filename = argv[i];
		}
	}

	std::ifstream file_stream(filename);
	if (filename && file_stream.fail()) {
		std::cerr << "couldn't open file " << filename << std::endl;
		exit(-1);
	}

	compressed_lower_distance_matrix dist = read_file(filename ? file_stream : std::cin, format);

	std::cout << "distance matrix with " << dist.size() << " points" << std::endl;

	value_t min = std::numeric_limits<value_t>::infinity(),
	        max = -std::numeric_limits<value_t>::infinity();

	for (auto d : dist.distances) {
		if (d != std::numeric_limits<value_t>::infinity()) {
			min = std::min(min, d);
			max = std::max(max, d);
		} else {
			threshold = std::min(threshold, std::numeric_limits<value_t>::max());
		}
	}

	std::cout << "value range: [" << min << "," << max << "]" << std::endl;

	ripser(std::move(dist), dim_max, threshold, modulus).compute_barcodes();
}

void ripser::compute_barcodes() {

	std::vector<diameter_index_t> columns_to_reduce;

	{
		union_find dset(n);
		std::vector<diameter_index_t> edges;
		for (index_t index = binomial_coeff(n, 2); index-- > 0;) {
			value_t diameter = compute_diameter(index, 1);
			if (diameter <= threshold) edges.push_back(std::make_pair(diameter, index));
		}
		std::sort(edges.rbegin(), edges.rend(),
		          greater_diameter_or_smaller_index<diameter_index_t>());

#ifdef PRINT_PERSISTENCE_PAIRS
		std::cout << "persistence intervals in dim 0:" << std::endl;
#endif

		std::vector<index_t> vertices_of_edge(2);
		for (auto e : edges) {
			vertices_of_edge.clear();
			get_simplex_vertices(get_index(e), 1, n, std::back_inserter(vertices_of_edge));
			index_t u = dset.find(vertices_of_edge[0]), v = dset.find(vertices_of_edge[1]);

			if (u != v) {
#ifdef PRINT_PERSISTENCE_PAIRS
				if (get_diameter(e) != 0) std::cout << " [0," << get_diameter(e) << ")" << std::endl;
#endif
				dset.link(u, v);
			} else
				columns_to_reduce.push_back(e);
		}
		std::reverse(columns_to_reduce.begin(), columns_to_reduce.end());

#ifdef PRINT_PERSISTENCE_PAIRS
		for (index_t i = 0; i < n; ++i)
			if (dset.find(i) == i) std::cout << " [0, )" << std::endl << std::flush;
#endif
	}

	for (index_t dim = 1; dim <= dim_max; ++dim) {
		hash_map<index_t, index_t> pivot_column_index;
		pivot_column_index.reserve(columns_to_reduce.size());
		
		compute_pairs<simplex_coboundary_enumerator, greater_diameter_or_smaller_index<diameter_entry_t>>(columns_to_reduce, pivot_column_index, dim);
		
		std::vector<diameter_index_t> boundary_columns_to_reduce;
		
		for (auto it = pivot_column_index.begin(); it != pivot_column_index.end(); ++it) {
			auto pair = *it;
			
			index_t pivot_row_index = pair.first;
			boundary_columns_to_reduce.push_back(std::make_pair(compute_diameter(pivot_row_index, dim + 1), pivot_row_index));
			
			//TODO: essential indices missing
		}
		
		std::sort(boundary_columns_to_reduce.rbegin(), boundary_columns_to_reduce.rend(),
				  greater_diameter_or_smaller_index<diameter_index_t>());
		
		hash_map<index_t, index_t> boundary_pivot_column_index;
		boundary_pivot_column_index.reserve(boundary_columns_to_reduce.size());
		
		compute_pairs<simplex_boundary_enumerator, smaller_diameter_or_greater_index<diameter_entry_t>, false>(boundary_columns_to_reduce, boundary_pivot_column_index, dim + 1);
		
		if (dim < dim_max) {
			assemble_columns_to_reduce(columns_to_reduce, pivot_column_index, dim + 1);
		}
	}
}<|MERGE_RESOLUTION|>--- conflicted
+++ resolved
@@ -398,7 +398,7 @@
 					count = step;
 			}
 		}
-		//assert(binomial_coeff(v, k) <= idx && binomial_coeff(v + 1, k) > idx);
+		// assert(binomial_coeff(v, k) <= idx && binomial_coeff(v + 1, k) > idx);
 		return v;
 	}
 
@@ -466,49 +466,49 @@
 		}
 	};
 
-class simplex_boundary_enumerator {
-private:
-	index_t idx_below, idx_above, v, k;
-	std::vector<index_t> vertices;
-	const diameter_entry_t simplex;
-	const coefficient_t modulus;
-	const compressed_lower_distance_matrix& dist;
-	const binomial_coeff_table& binomial_coeff;
-	const index_t dim;
-	const ripser& parent;
-
-public:
-	simplex_boundary_enumerator(const diameter_entry_t _simplex, index_t _dim,
-		                              const ripser& _parent)
-	: idx_below(get_index(_simplex)), idx_above(0), v(_parent.n - 1), k(_dim + 1),
+	class simplex_boundary_enumerator {
+	private:
+		index_t idx_below, idx_above, v, k;
+		std::vector<index_t> vertices;
+		const diameter_entry_t simplex;
+		const coefficient_t modulus;
+		const compressed_lower_distance_matrix& dist;
+		const binomial_coeff_table& binomial_coeff;
+		const index_t dim;
+		const ripser& parent;
+
+	public:
+		simplex_boundary_enumerator(const diameter_entry_t _simplex, index_t _dim,
+		                            const ripser& _parent)
+		    : idx_below(get_index(_simplex)), idx_above(0), v(_parent.n - 1), k(_dim + 1),
 		      vertices(_dim + 1), simplex(_simplex), modulus(_parent.modulus), dist(_parent.dist),
 		      binomial_coeff(_parent.binomial_coeff), dim(_dim), parent(_parent) {
 			parent.get_simplex_vertices(get_index(_simplex), _dim, parent.n, vertices.begin());
-	}
-
-	bool has_next() {
-		parent.get_next_vertex(v, idx_below, k);
-		return (v != -1) && (binomial_coeff(v, k) <= idx_below);
-	}
-
-	diameter_entry_t next() {
-		index_t face_index = idx_above - binomial_coeff(v, k) + idx_below;
-		
-		value_t face_diameter = parent.compute_diameter(face_index, dim - 1);
-												
-		coefficient_t face_coefficient = (k & 1 ? 1 : -1 + modulus) * get_coefficient(simplex) % modulus;
-
-		idx_below -= binomial_coeff(v, k);
-		idx_above += binomial_coeff(v, k - 1);
-
-		--v;
-		--k;
-		
-		return diameter_entry_t(face_diameter, face_index, face_coefficient);
-;
-	}
-};
-
+		}
+
+		bool has_next() {
+			parent.get_next_vertex(v, idx_below, k);
+			return (v != -1) && (binomial_coeff(v, k) <= idx_below);
+		}
+
+		diameter_entry_t next() {
+			index_t face_index = idx_above - binomial_coeff(v, k) + idx_below;
+
+			value_t face_diameter = parent.compute_diameter(face_index, dim - 1);
+
+			coefficient_t face_coefficient =
+			    (k & 1 ? 1 : -1 + modulus) * get_coefficient(simplex) % modulus;
+
+			idx_below -= binomial_coeff(v, k);
+			idx_above += binomial_coeff(v, k - 1);
+
+			--v;
+			--k;
+
+			return diameter_entry_t(face_diameter, face_index, face_coefficient);
+			;
+		}
+	};
 
 	void compute_barcodes();
 
@@ -550,10 +550,7 @@
 #endif
 	}
 
-<<<<<<< HEAD
-template <typename BoundaryEnumerator, typename Sorter, bool cohomology = true>
-=======
-	template <typename Column, typename Iterator>
+	template <typename BoundaryEnumerator, typename Column, typename Iterator>
 	diameter_entry_t add_coboundary_and_get_pivot(Iterator column_begin, Iterator column_end,
 	                                              coefficient_t factor_column_to_add,
 #ifdef ASSEMBLE_REDUCTION_MATRIX
@@ -571,7 +568,7 @@
 #endif
 
 			coface_entries.clear();
-			simplex_coboundary_enumerator cofaces(simplex, dim, *this);
+			BoundaryEnumerator cofaces(simplex, dim, *this);
 			while (cofaces.has_next()) {
 				diameter_entry_t coface = cofaces.next();
 				if (get_diameter(coface) <= threshold) {
@@ -591,12 +588,13 @@
 		return get_pivot(working_coboundary, modulus);
 	}
 
->>>>>>> 0ed8c793
+	template <typename BoundaryEnumerator, typename Sorter, bool cohomology = true>
 	void compute_pairs(std::vector<diameter_index_t>& columns_to_reduce,
 	                   hash_map<index_t, index_t>& pivot_column_index, index_t dim) {
 
 #ifdef PRINT_PERSISTENCE_PAIRS
-	if (!cohomology) std::cout << "persistence intervals in dim " << dim - 1 << ":" << std::endl;
+		if (!cohomology)
+			std::cout << "persistence intervals in dim " << dim - 1 << ":" << std::endl;
 #endif
 
 #ifdef ASSEMBLE_REDUCTION_MATRIX
@@ -614,18 +612,11 @@
 			auto column_to_reduce = columns_to_reduce[index_column_to_reduce];
 
 #ifdef ASSEMBLE_REDUCTION_MATRIX
-<<<<<<< HEAD
 			std::priority_queue<diameter_entry_t, std::vector<diameter_entry_t>, Sorter>
-			    reduction_column;
-=======
-			std::priority_queue<diameter_entry_t, std::vector<diameter_entry_t>,
-			                    greater_diameter_or_smaller_index<diameter_entry_t>>
 			    working_reduction_column;
->>>>>>> 0ed8c793
-#endif
-
-			std::priority_queue<diameter_entry_t, std::vector<diameter_entry_t>,
-		                    Sorter>
+#endif
+
+			std::priority_queue<diameter_entry_t, std::vector<diameter_entry_t>, Sorter>
 			    working_coboundary;
 
 			value_t diameter = get_diameter(column_to_reduce);
@@ -679,39 +670,12 @@
 #endif
 #endif
 
-				pivot = add_coboundary_and_get_pivot(
+				pivot = add_coboundary_and_get_pivot<BoundaryEnumerator>(
 				    reduction_column_begin, reduction_column_end, factor_column_to_add,
 #ifdef ASSEMBLE_REDUCTION_MATRIX
-<<<<<<< HEAD
-					reduction_column.push(simplex);
-#endif
-
-					coface_entries.clear();
-					BoundaryEnumerator cofaces(simplex, dim, *this);
-					while (cofaces.has_next()) {
-						diameter_entry_t coface = cofaces.next();
-						if (get_diameter(coface) <= threshold) {
-							coface_entries.push_back(coface);
-							if (might_be_apparent_pair &&
-							    (get_diameter(simplex) == get_diameter(coface))) {
-								if (pivot_column_index.find(get_index(coface)) ==
-								    pivot_column_index.end()) {
-									pivot = coface;
-									goto found_persistence_pair;
-								}
-								might_be_apparent_pair = false;
-							}
-						}
-					}
-					for (auto coface : coface_entries) working_coboundary.push(coface);
-				}
-
-				pivot = get_pivot(working_coboundary, modulus);
-=======
 				    working_reduction_column,
 #endif
 				    working_coboundary, dim, pivot_column_index, might_be_apparent_pair);
->>>>>>> 0ed8c793
 
 				if (get_index(pivot) != -1) {
 					auto pair = pivot_column_index.find(get_index(pivot));
@@ -726,41 +690,74 @@
 #ifdef INDICATE_PROGRESS
 							std::cout << "\033[K";
 #endif
-<<<<<<< HEAD
-				auto cycle = working_coboundary;
-				diameter_entry_t e;
-
-				if (cohomology || might_be_apparent_pair);
-//					std::cout << " [" << diameter << "," << death << ")" << " " << get_index(column_to_reduce) << ":" << get_index(pivot) << std::endl << std::flush;
-				else {
-					std::cout << " [" << death << "," << diameter << "):  {";
-					while (get_index(e = get_pivot(cycle, modulus)) != -1) {
-						vertices.clear();
-						get_simplex_vertices(get_index(e), dim - 1, n, std::back_inserter(vertices));
-						
-						std::cout << "{";
-						auto it = vertices.begin();
-						if (it != vertices.end()) {
-							std::cout << *it++;
-							while (it != vertices.end()) std::cout << "," << *it++;
+							auto cycle = working_coboundary;
+							diameter_entry_t e;
+
+							if (cohomology || might_be_apparent_pair)
+								;
+							//					std::cout << " [" << diameter << "," << death << ")" <<
+							//"
+							//"
+							//<< get_index(column_to_reduce) << ":" << get_index(pivot) << std::endl
+							//<< std::flush;
+							else {
+								std::cout << " [" << death << "," << diameter << "):  {";
+								while (get_index(e = get_pivot(cycle, modulus)) != -1) {
+									vertices.clear();
+									get_simplex_vertices(get_index(e), dim - 1, n,
+									                     std::back_inserter(vertices));
+
+									std::cout << "{";
+									auto it = vertices.begin();
+									if (it != vertices.end()) {
+										std::cout << *it++;
+										while (it != vertices.end()) std::cout << "," << *it++;
+									}
+									std::cout << "}";
+#ifdef USE_COEFFICIENTS
+									std::cout << ":" << get_coefficient(e);
+#endif
+									cycle.pop();
+									if (get_index(e = get_pivot(cycle, modulus)) != -1)
+										std::cout << ", ";
+								}
+								std::cout << "}" << std::endl;
+							}
 						}
-						std::cout << "}";
-#ifdef USE_COEFFICIENTS
-						std::cout << ":" << get_coefficient(e);
-#endif
-						cycle.pop();
-						if (get_index(e = get_pivot(cycle, modulus)) != -1) std::cout << ", ";
-				}
- 				std::cout << "}" << std::endl;
-				}
-
-			}
-=======
-							std::cout << " [" << diameter << "," << death << ")" << std::endl
-							          << std::flush;
+#endif
+						auto cycle = working_coboundary;
+						diameter_entry_t e;
+
+						if (cohomology || might_be_apparent_pair)
+							;
+						//					std::cout << " [" << diameter << "," << death << ")" << "
+						//"
+						//<<  get_index(column_to_reduce) << ":" << get_index(pivot) << std::endl <<
+						// std::flush;
+						else {
+							std::cout << " [" << death << "," << diameter << "):  {";
+							while (get_index(e = get_pivot(cycle, modulus)) != -1) {
+								vertices.clear();
+								get_simplex_vertices(get_index(e), dim - 1, n,
+								                     std::back_inserter(vertices));
+
+								std::cout << "{";
+								auto it = vertices.begin();
+								if (it != vertices.end()) {
+									std::cout << *it++;
+									while (it != vertices.end()) std::cout << "," << *it++;
+								}
+								std::cout << "}";
+#ifdef USE_COEFFICIENTS
+								std::cout << ":" << get_coefficient(e);
+#endif
+								cycle.pop();
+								if (get_index(e = get_pivot(cycle, modulus)) != -1)
+									std::cout << ", ";
+							}
+							std::cout << "}" << std::endl;
 						}
->>>>>>> 0ed8c793
-#endif
+
 						pivot_column_index.insert(
 						    std::make_pair(get_index(pivot), index_column_to_reduce));
 
@@ -1083,7 +1080,8 @@
 
 			if (u != v) {
 #ifdef PRINT_PERSISTENCE_PAIRS
-				if (get_diameter(e) != 0) std::cout << " [0," << get_diameter(e) << ")" << std::endl;
+				if (get_diameter(e) != 0)
+					std::cout << " [0," << get_diameter(e) << ")" << std::endl;
 #endif
 				dset.link(u, v);
 			} else
@@ -1100,28 +1098,33 @@
 	for (index_t dim = 1; dim <= dim_max; ++dim) {
 		hash_map<index_t, index_t> pivot_column_index;
 		pivot_column_index.reserve(columns_to_reduce.size());
-		
-		compute_pairs<simplex_coboundary_enumerator, greater_diameter_or_smaller_index<diameter_entry_t>>(columns_to_reduce, pivot_column_index, dim);
-		
+
+		compute_pairs<simplex_coboundary_enumerator,
+		              greater_diameter_or_smaller_index<diameter_entry_t>>(columns_to_reduce,
+		                                                                   pivot_column_index, dim);
+
 		std::vector<diameter_index_t> boundary_columns_to_reduce;
-		
+
 		for (auto it = pivot_column_index.begin(); it != pivot_column_index.end(); ++it) {
 			auto pair = *it;
-			
+
 			index_t pivot_row_index = pair.first;
-			boundary_columns_to_reduce.push_back(std::make_pair(compute_diameter(pivot_row_index, dim + 1), pivot_row_index));
-			
-			//TODO: essential indices missing
-		}
-		
+			boundary_columns_to_reduce.push_back(
+			    std::make_pair(compute_diameter(pivot_row_index, dim + 1), pivot_row_index));
+
+			// TODO: essential indices missing
+		}
+
 		std::sort(boundary_columns_to_reduce.rbegin(), boundary_columns_to_reduce.rend(),
-				  greater_diameter_or_smaller_index<diameter_index_t>());
-		
+		          greater_diameter_or_smaller_index<diameter_index_t>());
+
 		hash_map<index_t, index_t> boundary_pivot_column_index;
 		boundary_pivot_column_index.reserve(boundary_columns_to_reduce.size());
-		
-		compute_pairs<simplex_boundary_enumerator, smaller_diameter_or_greater_index<diameter_entry_t>, false>(boundary_columns_to_reduce, boundary_pivot_column_index, dim + 1);
-		
+
+		compute_pairs<simplex_boundary_enumerator,
+		              smaller_diameter_or_greater_index<diameter_entry_t>, false>(
+		    boundary_columns_to_reduce, boundary_pivot_column_index, dim + 1);
+
 		if (dim < dim_max) {
 			assemble_columns_to_reduce(columns_to_reduce, pivot_column_index, dim + 1);
 		}
