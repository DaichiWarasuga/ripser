/*

 Ripser: a lean C++ code for computation of Vietoris-Rips persistence barcodes

 MIT License

 Copyright (c) 2015–2019 Ulrich Bauer

 Permission is hereby granted, free of charge, to any person obtaining a copy
 of this software and associated documentation files (the "Software"), to deal
 in the Software without restriction, including without limitation the rights
 to use, copy, modify, merge, publish, distribute, sublicense, and/or sell
 copies of the Software, and to permit persons to whom the Software is
 furnished to do so, subject to the following conditions:

 The above copyright notice and this permission notice shall be included in all
 copies or substantial portions of the Software.

 THE SOFTWARE IS PROVIDED "AS IS", WITHOUT WARRANTY OF ANY KIND, EXPRESS OR
 IMPLIED, INCLUDING BUT NOT LIMITED TO THE WARRANTIES OF MERCHANTABILITY,
 FITNESS FOR A PARTICULAR PURPOSE AND NONINFRINGEMENT. IN NO EVENT SHALL THE
 AUTHORS OR COPYRIGHT HOLDERS BE LIABLE FOR ANY CLAIM, DAMAGES OR OTHER
 LIABILITY, WHETHER IN AN ACTION OF CONTRACT, TORT OR OTHERWISE, ARISING FROM,
 OUT OF OR IN CONNECTION WITH THE SOFTWARE OR THE USE OR OTHER DEALINGS IN THE
 SOFTWARE.

 You are under no obligation whatsoever to provide any bug fixes, patches, or
 upgrades to the features, functionality or performance of the source code
 ("Enhancements") to anyone; however, if you choose to make your Enhancements
 available either publicly, or directly to the author of this software, without
 imposing a separate written license agreement for such Enhancements, then you
 hereby grant the following license: a non-exclusive, royalty-free perpetual
 license to install, use, modify, prepare derivative works, incorporate into
 other computer software, distribute, and sublicense such enhancements or
 derivative works thereof, in binary and source code form.

*/

//#define USE_COEFFICIENTS

//#define INDICATE_PROGRESS
//#define PRINT_PERSISTENCE_PAIRS

//#define USE_GOOGLE_HASHMAP

#ifdef __native_client__
#include "ppapi/cpp/instance.h"
#include "ppapi/cpp/module.h"
#include "ppapi/cpp/var.h"
#include "ppapi/cpp/var_dictionary.h"
#endif

#include <algorithm>
#include <cassert>
#include <chrono>
#include <cmath>
#include <fstream>
#include <iostream>
#include <numeric>
#include <queue>
#include <sstream>
#include <unordered_map>

#ifdef __EMSCRIPTEN__
#include <emscripten.h>
#include <emscripten/bind.h>
#endif

#ifdef USE_GOOGLE_HASHMAP
#include <sparsehash/dense_hash_map>
template <class Key, class T, class H, class E>
class hash_map : public google::dense_hash_map<Key, T, H, E> {
public:
	explicit hash_map() : google::dense_hash_map<Key, T, H, E>() { this->set_empty_key(-1); }

	inline void reserve(size_t hint) { this->resize(hint); }
};
#else
template <class Key, class T, class H, class E>
class hash_map : public std::unordered_map<Key, T, H, E> {};
#endif

typedef float value_t;
typedef int64_t index_t;
typedef uint16_t coefficient_t;

<<<<<<< HEAD
#ifdef __native_client__
class RipserInstance;
static RipserInstance* instance;

void run_ripser(std::string f, int dim_max, float threshold, int format_index);

class RipserInstance : public pp::Instance {
public:
	explicit RipserInstance(PP_Instance pp_instance) : pp::Instance(pp_instance) {
		instance = this;
	}
	virtual ~RipserInstance() {}

	virtual void HandleMessage(const pp::Var& var_message) {

		if (!var_message.is_dictionary()) return;

		pp::VarDictionary var_dict(var_message);

		std::string file = var_dict.Get("file").AsString();
		index_t dim = var_dict.Get("dim").AsInt();
		value_t threshold = var_dict.Get("threshold").AsDouble();
		index_t format = var_dict.Get("format").AsInt();

		run_ripser(file, dim, threshold, format);
	}
};

class RipserModule : public pp::Module {
public:
	RipserModule() : pp::Module() {}
	virtual ~RipserModule() {}

	virtual pp::Instance* CreateInstance(PP_Instance instance) {
		return new RipserInstance(instance);
	}
};

namespace pp {

Module* CreateModule() { return new RipserModule(); }

} // namespace pp
#endif

=======
#ifdef INDICATE_PROGRESS
>>>>>>> 7ab2df35
static const std::chrono::milliseconds time_step(40);
#endif

static const std::string clear_line("\r\033[K");

static const size_t num_coefficient_bits = 8;

static const index_t max_simplex_index =
    (1ll << (8 * sizeof(index_t) - 1 - num_coefficient_bits)) - 1;

void check_overflow(index_t i) {
	if
#ifdef USE_COEFFICIENTS
	    (i > max_simplex_index)
#else
	    (i < 0)
#endif
		throw std::overflow_error("simplex index " + std::to_string((uint64_t)i) +
		                          " in filtration is larger than maximum index " +
		                          std::to_string(max_simplex_index));
}

class binomial_coeff_table {
	std::vector<std::vector<index_t>> B;

public:
	binomial_coeff_table(index_t n, index_t k) : B(n + 1) {
		for (index_t i = 0; i <= n; ++i) {
			B[i].resize(k + 1, 0);
			B[i][0] = 1;
			for (index_t j = 1; j < std::min(i, k + 1); ++j)
				B[i][j] = B[i - 1][j - 1] + B[i - 1][j];
			if (i <= k) B[i][i] = 1;
			check_overflow(B[i][std::min(i >> 1, k)]);
		}
	}

	index_t operator()(index_t n, index_t k) const {
		assert(n < B.size() && k < B[n].size() && n >= k - 1);
		return B[n][k];
	}
};

bool is_prime(const coefficient_t n) {
	if (!(n & 1) || n < 2) return n == 2;
	for (coefficient_t p = 3; p <= n / p; p += 2)
		if (!(n % p)) return false;
	return true;
}

std::vector<coefficient_t> multiplicative_inverse_vector(const coefficient_t m) {
	std::vector<coefficient_t> inverse(m);
	inverse[1] = 1;
	// m = a * (m / a) + m % a
	// Multipying with inverse(a) * inverse(m % a):
	// 0 = inverse(m % a) * (m / a) + inverse(a)  (mod m)
	for (coefficient_t a = 2; a < m; ++a) inverse[a] = m - (inverse[m % a] * (m / a)) % m;
	return inverse;
}

#ifdef USE_COEFFICIENTS

struct __attribute__((packed)) entry_t {
	index_t index : 8 * sizeof(index_t) - num_coefficient_bits;
	coefficient_t coefficient : num_coefficient_bits;
	entry_t(index_t _index, coefficient_t _coefficient)
	    : index(_index), coefficient(_coefficient) {}
	entry_t(index_t _index) : index(_index), coefficient(0) {}
	entry_t() : index(0), coefficient(0) {}
};

static_assert(sizeof(entry_t) == sizeof(index_t), "size of entry_t is not the same as index_t");

entry_t make_entry(index_t i, coefficient_t c) { return entry_t(i, c); }
index_t get_index(const entry_t& e) { return e.index; }
index_t get_coefficient(const entry_t& e) { return e.coefficient; }
void set_coefficient(entry_t& e, const coefficient_t c) { e.coefficient = c; }

std::ostream& operator<<(std::ostream& stream, const entry_t& e) {
	stream << get_index(e) << ":" << get_coefficient(e);
	return stream;
}

#else

typedef index_t entry_t;
const index_t get_index(const entry_t& i) { return i; }
index_t get_coefficient(const entry_t& i) { return 1; }
entry_t make_entry(index_t _index, coefficient_t _value) { return entry_t(_index); }
void set_coefficient(entry_t& e, const coefficient_t c) {}

#endif

const entry_t& get_entry(const entry_t& e) { return e; }

typedef std::pair<value_t, index_t> diameter_index_t;
value_t get_diameter(const diameter_index_t& i) { return i.first; }
index_t get_index(const diameter_index_t& i) { return i.second; }

typedef std::pair<index_t, value_t> index_diameter_t;
index_t get_index(const index_diameter_t& i) { return i.first; }
value_t get_diameter(const index_diameter_t& i) { return i.second; }

struct diameter_entry_t : std::pair<value_t, entry_t> {
	using std::pair<value_t, entry_t>::pair;
	diameter_entry_t(value_t _diameter, index_t _index, coefficient_t _coefficient)
	    : diameter_entry_t(_diameter, make_entry(_index, _coefficient)) {}
	diameter_entry_t(const diameter_index_t& _diameter_index, coefficient_t _coefficient)
	    : diameter_entry_t(get_diameter(_diameter_index),
	                       make_entry(get_index(_diameter_index), _coefficient)) {}
	diameter_entry_t(const index_t& _index) : diameter_entry_t(0, _index, 0) {}
};

const entry_t& get_entry(const diameter_entry_t& p) { return p.second; }
entry_t& get_entry(diameter_entry_t& p) { return p.second; }
const index_t get_index(const diameter_entry_t& p) { return get_index(get_entry(p)); }
const coefficient_t get_coefficient(const diameter_entry_t& p) {
	return get_coefficient(get_entry(p));
}
const value_t& get_diameter(const diameter_entry_t& p) { return p.first; }
void set_coefficient(diameter_entry_t& p, const coefficient_t c) {
	set_coefficient(get_entry(p), c);
}

template <typename Entry> struct greater_diameter_or_smaller_index {
	bool operator()(const Entry& a, const Entry& b) {
		return (get_diameter(a) > get_diameter(b)) ||
		       ((get_diameter(a) == get_diameter(b)) && (get_index(a) < get_index(b)));
	}
};

enum compressed_matrix_layout { LOWER_TRIANGULAR, UPPER_TRIANGULAR };

template <compressed_matrix_layout Layout> struct compressed_distance_matrix {
	std::vector<value_t> distances;
	std::vector<value_t*> rows;

	compressed_distance_matrix(std::vector<value_t>&& _distances)
	    : distances(std::move(_distances)), rows((1 + std::sqrt(1 + 8 * distances.size())) / 2) {
		assert(distances.size() == size() * (size() - 1) / 2);
		init_rows();
	}

	template <typename DistanceMatrix>
	compressed_distance_matrix(const DistanceMatrix& mat)
	    : distances(mat.size() * (mat.size() - 1) / 2), rows(mat.size()) {
		init_rows();

		for (index_t i = 1; i < size(); ++i)
			for (index_t j = 0; j < i; ++j) rows[i][j] = mat(i, j);
	}

	value_t operator()(const index_t i, const index_t j) const;
	size_t size() const { return rows.size(); }
	void init_rows();
};

typedef compressed_distance_matrix<LOWER_TRIANGULAR> compressed_lower_distance_matrix;
typedef compressed_distance_matrix<UPPER_TRIANGULAR> compressed_upper_distance_matrix;

template <> void compressed_lower_distance_matrix::init_rows() {
	value_t* pointer = &distances[0];
	for (index_t i = 1; i < size(); ++i) {
		rows[i] = pointer;
		pointer += i;
	}
}

template <> void compressed_upper_distance_matrix::init_rows() {
	value_t* pointer = &distances[0] - 1;
	for (index_t i = 0; i < size() - 1; ++i) {
		rows[i] = pointer;
		pointer += size() - i - 2;
	}
}

template <>
value_t compressed_lower_distance_matrix::operator()(const index_t i, const index_t j) const {
	return i == j ? 0 : i < j ? rows[j][i] : rows[i][j];
}

template <>
value_t compressed_upper_distance_matrix::operator()(const index_t i, const index_t j) const {
	return i == j ? 0 : i > j ? rows[j][i] : rows[i][j];
}

struct sparse_distance_matrix {
	std::vector<std::vector<index_diameter_t>> neighbors;

	index_t num_edges;

	mutable std::vector<std::vector<index_diameter_t>::const_reverse_iterator> neighbor_it;
	mutable std::vector<std::vector<index_diameter_t>::const_reverse_iterator> neighbor_end;

	sparse_distance_matrix(std::vector<std::vector<index_diameter_t>>&& _neighbors,
	                       index_t _num_edges)
	    : neighbors(std::move(_neighbors)), num_edges(_num_edges) {}

	template <typename DistanceMatrix>
	sparse_distance_matrix(const DistanceMatrix& mat, const value_t threshold)
	    : neighbors(mat.size()), num_edges(0) {

		for (index_t i = 0; i < size(); ++i)
			for (index_t j = 0; j < size(); ++j)
				if (i != j && mat(i, j) <= threshold) {
					++num_edges;
					neighbors[i].push_back({j, mat(i, j)});
				}
	}

	size_t size() const { return neighbors.size(); }
};

struct euclidean_distance_matrix {
	std::vector<std::vector<value_t>> points;

	euclidean_distance_matrix(std::vector<std::vector<value_t>>&& _points)
	    : points(std::move(_points)) {
		for (auto p : points) { assert(p.size() == points.front().size()); }
	}

	value_t operator()(const index_t i, const index_t j) const {
		assert(i < points.size());
		assert(j < points.size());
		return std::sqrt(std::inner_product(
		    points[i].begin(), points[i].end(), points[j].begin(), value_t(), std::plus<value_t>(),
		    [](value_t u, value_t v) { return (u - v) * (u - v); }));
	}

	size_t size() const { return points.size(); }
};

class union_find {
	std::vector<index_t> parent;
	std::vector<uint8_t> rank;

public:
	union_find(const index_t n) : parent(n), rank(n, 0) {
		for (index_t i = 0; i < n; ++i) parent[i] = i;
	}

	index_t find(index_t x) {
		index_t y = x, z;
		while ((z = parent[y]) != y) y = z;
		while ((z = parent[x]) != y) {
			parent[x] = y;
			x = z;
		}
		return z;
	}

	void link(index_t x, index_t y) {
		if ((x = find(x)) == (y = find(y))) return;
		if (rank[x] > rank[y])
			parent[y] = x;
		else {
			parent[x] = y;
			if (rank[x] == rank[y]) ++rank[y];
		}
	}
};

template <typename T> T begin(std::pair<T, T>& p) { return p.first; }
template <typename T> T end(std::pair<T, T>& p) { return p.second; }

template <typename ValueType> class compressed_sparse_matrix {
	std::vector<size_t> bounds;
	std::vector<ValueType> entries;

	typedef typename std::vector<ValueType>::iterator iterator;
	typedef std::pair<iterator, iterator> iterator_pair;

public:
	size_t size() const { return bounds.size(); }

	iterator_pair subrange(const index_t index) {
		return {entries.begin() + (index == 0 ? 0 : bounds[index - 1]),
		        entries.begin() + bounds[index]};
	}

	void append_column() { bounds.push_back(entries.size()); }

	void push_back(const ValueType e) {
		assert(0 < size());
		entries.push_back(e);
		++bounds.back();
	}
};

template <class Predicate>
index_t get_max(index_t top, const index_t bottom, const Predicate pred) {
	if (!pred(top)) {
		index_t count = top - bottom;
		while (count > 0) {
			index_t step = count >> 1, mid = top - step;
			if (!pred(mid)) {
				top = mid - 1;
				count -= step + 1;
			} else
				count = step;
		}
	}
	return top;
}

template <typename DistanceMatrix> class ripser {
	const DistanceMatrix dist;
	const index_t n, dim_max;
	const value_t threshold;
	const float ratio;
	const coefficient_t modulus;
	const binomial_coeff_table binomial_coeff;
	const std::vector<coefficient_t> multiplicative_inverse;
	mutable std::vector<diameter_entry_t> coface_entries;

	struct entry_hash {
		std::size_t operator()(const entry_t& e) const {
			return std::hash<index_t>()(::get_index(e));
		}
	};

	struct equal_index {
		bool operator()(const entry_t& e, const entry_t& f) const {
			return ::get_index(e) == ::get_index(f);
		}
	};

	typedef hash_map<entry_t, index_t, entry_hash, equal_index> entry_hash_map;

public:
	ripser(DistanceMatrix&& _dist, index_t _dim_max, value_t _threshold, float _ratio,
	       coefficient_t _modulus)
	    : dist(std::move(_dist)), n(dist.size()),
	      dim_max(std::min(_dim_max, index_t(dist.size() - 2))), threshold(_threshold),
	      ratio(_ratio), modulus(_modulus), binomial_coeff(n, dim_max + 2),
	      multiplicative_inverse(multiplicative_inverse_vector(_modulus)) {}

	index_t get_max_vertex(const index_t idx, const index_t k, const index_t n) const {
		return get_max(n, k - 1, [&](index_t w) -> bool { return (binomial_coeff(w, k) <= idx); });
	}

	index_t get_edge_index(const index_t i, const index_t j) const {
		return binomial_coeff(i, 2) + j;
	}

	template <typename OutputIterator>
	OutputIterator get_simplex_vertices(index_t idx, const index_t dim, index_t n,
	                                    OutputIterator out) const {
		--n;
		for (index_t k = dim + 1; k > 0; --k) {
			n = get_max_vertex(idx, k, n);
			*out++ = n;
			idx -= binomial_coeff(n, k);
		}
		return out;
	}

	class simplex_coboundary_enumerator;

	void assemble_columns_to_reduce(std::vector<diameter_index_t>& simplices,
	                                std::vector<diameter_index_t>& columns_to_reduce,
	                                entry_hash_map& pivot_column_index, index_t dim) {

#ifdef INDICATE_PROGRESS
		std::cerr << clear_line << "assembling columns" << std::flush;
		std::chrono::steady_clock::time_point next = std::chrono::steady_clock::now() + time_step;
#endif

		--dim;
		columns_to_reduce.clear();
		std::vector<diameter_index_t> next_simplices;

		for (diameter_index_t& simplex : simplices) {
			simplex_coboundary_enumerator cofaces(diameter_entry_t(simplex, 1), dim, *this);

			while (cofaces.has_next(false)) {
#ifdef INDICATE_PROGRESS
				if (std::chrono::steady_clock::now() > next) {
					std::cerr << clear_line << "assembling " << next_simplices.size()
					          << " columns (processing " << std::distance(&simplices[0], &simplex)
					          << "/" << simplices.size() << " simplices)" << std::flush;
					next = std::chrono::steady_clock::now() + time_step;
				}
#endif
				auto coface = cofaces.next();
				if (get_diameter(coface) <= threshold) {

					next_simplices.push_back({get_diameter(coface), get_index(coface)});

					if (pivot_column_index.find(get_entry(coface)) == pivot_column_index.end())
						columns_to_reduce.push_back({get_diameter(coface), get_index(coface)});
				}
			}
		}

		simplices.swap(next_simplices);

#ifdef INDICATE_PROGRESS
		std::cerr << clear_line << "sorting " << columns_to_reduce.size() << " columns"
		          << std::flush;
#endif

		std::sort(columns_to_reduce.begin(), columns_to_reduce.end(),
		          greater_diameter_or_smaller_index<diameter_index_t>());
#ifdef INDICATE_PROGRESS
		std::cerr << clear_line << std::flush;
#endif
	}

	void compute_dim_0_pairs(std::vector<diameter_index_t>& edges,
	                         std::vector<diameter_index_t>& columns_to_reduce) {
#ifdef PRINT_PERSISTENCE_PAIRS
		std::cout << "persistence intervals in dim 0:" << std::endl;
#endif
#ifdef __native_client__
		pp::VarDictionary var_dict;
		var_dict.Set("type", pp::Var("dim"));
		var_dict.Set("dim", 0);
		instance->PostMessage(var_dict);
#endif
#ifdef __EMSCRIPTEN__
		EM_ASM({postMessage({"type" : "dim", "dim" : 0})});
#endif

		union_find dset(n);

		edges = get_edges();
		std::sort(edges.rbegin(), edges.rend(),
		          greater_diameter_or_smaller_index<diameter_index_t>());
		std::vector<index_t> vertices_of_edge(2);
		for (auto e : edges) {
			get_simplex_vertices(get_index(e), 1, n, vertices_of_edge.rbegin());
			index_t u = dset.find(vertices_of_edge[0]), v = dset.find(vertices_of_edge[1]);

			if (u != v) {
#ifdef PRINT_PERSISTENCE_PAIRS
				if (get_diameter(e) != 0)
					std::cout << " [0," << get_diameter(e) << ")" << std::endl;
#endif
#ifdef __native_client__
				pp::VarDictionary var_dict;
				var_dict.Set("type", "interval");
				var_dict.Set("birth", 0.);
				var_dict.Set("death", get_diameter(e));
				var_dict.Set("dim", 0);
				instance->PostMessage(var_dict);
#endif
#ifdef __EMSCRIPTEN__
				EM_ASM_(
				    {postMessage({"type" : "interval", "birth" : 0., "death" : $0, "dim" : 0})},
				    get_diameter(e));
#endif
				dset.link(u, v);
			} else
				columns_to_reduce.push_back(e);
		}
		std::reverse(columns_to_reduce.begin(), columns_to_reduce.end());

		for (index_t i = 0; i < n; ++i)
			if (dset.find(i) == i) {
#ifdef PRINT_PERSISTENCE_PAIRS
				std::cout << " [0, )" << std::endl << std::flush;
#endif
#ifdef __native_client__
				pp::VarDictionary var_dict;
				var_dict.Set("type", "interval");
				var_dict.Set("birth", 0);
				var_dict.Set("dim", 0);
				instance->PostMessage(var_dict);
#endif
#ifdef __EMSCRIPTEN__
				EM_ASM({postMessage({"type" : "interval", "birth" : 0, "dim" : 0})});
#endif
			}
	}

	template <typename Column> diameter_entry_t pop_pivot(Column& column) {
		diameter_entry_t pivot(-1);
#ifdef USE_COEFFICIENTS
		while (!column.empty()) {
			if (get_coefficient(pivot) == 0)
				pivot = column.top();
			else if (get_index(column.top()) != get_index(pivot))
				break;
			else
				set_coefficient(pivot,
				                (get_coefficient(pivot) + get_coefficient(column.top())) % modulus);
			column.pop();
		}
		if (get_coefficient(pivot) == 0) pivot = -1;
#else
		while (!column.empty()) {
			pivot = column.top();
			column.pop();
			if (column.empty() || get_index(column.top()) != get_index(pivot)) return pivot;
			column.pop();
		}
		pivot = -1;
#endif
		return pivot;
	}

	template <typename Column> diameter_entry_t get_pivot(Column& column) {
		diameter_entry_t result = pop_pivot(column);
		if (get_index(result) != -1) column.push(result);
		return result;
	}

	template <typename Column>
	diameter_entry_t init_coboundary_and_get_pivot(const diameter_entry_t simplex,
	                                               Column& working_coboundary, const index_t& dim,
	                                               entry_hash_map& pivot_column_index) {
		bool check_for_emergent_pair = true;
		coface_entries.clear();
		simplex_coboundary_enumerator cofaces(simplex, dim, *this);
		while (cofaces.has_next()) {
			diameter_entry_t coface = cofaces.next();
			if (get_diameter(coface) <= threshold) {
				coface_entries.push_back(coface);
				if (check_for_emergent_pair && (get_diameter(simplex) == get_diameter(coface))) {
					if (pivot_column_index.find(get_entry(coface)) == pivot_column_index.end())
						return coface;
					check_for_emergent_pair = false;
				}
			}
		}
		for (auto coface : coface_entries) working_coboundary.push(coface);
		return get_pivot(working_coboundary);
	}

	template <typename Column>
	void add_coboundary(const diameter_entry_t simplex, Column& working_reduction_column,
	                    Column& working_coboundary, const index_t& dim) {
		working_reduction_column.push(simplex);
		simplex_coboundary_enumerator cofaces(simplex, dim, *this);
		while (cofaces.has_next()) {
			diameter_entry_t coface = cofaces.next();
			if (get_diameter(coface) <= threshold) working_coboundary.push(coface);
		}
	}

	template <typename Column>
	void add_coboundary(compressed_sparse_matrix<diameter_entry_t>& reduction_matrix,
	                    const std::vector<diameter_index_t>& columns_to_reduce,
	                    const index_t index_column_to_add, const coefficient_t factor,
	                    Column& working_reduction_column, Column& working_coboundary,
	                    const index_t& dim) {
		diameter_entry_t column_to_add(columns_to_reduce[index_column_to_add], factor);
		add_coboundary(column_to_add, working_reduction_column, working_coboundary, dim);

		for (auto simplex : reduction_matrix.subrange(index_column_to_add)) {
			set_coefficient(simplex, get_coefficient(simplex) * factor % modulus);
			working_reduction_column.push(simplex);
			add_coboundary(simplex, working_reduction_column, working_coboundary, dim);
		}
	}

	void compute_pairs(const std::vector<diameter_index_t>& columns_to_reduce,
	                   entry_hash_map& pivot_column_index, const index_t dim) {

#ifdef PRINT_PERSISTENCE_PAIRS
		std::cout << "persistence intervals in dim " << dim << ":" << std::endl;
#endif
#ifdef __native_client__
		pp::VarDictionary var_dict;
		var_dict.Set("type", pp::Var("dim"));
		var_dict.Set("dim", pp::Var(int32_t(dim)));
		instance->PostMessage(var_dict);
#endif
#ifdef __EMSCRIPTEN__
		EM_ASM_({postMessage({"type" : "dim", "dim" : $0})}, int32_t(dim));
#endif

		compressed_sparse_matrix<diameter_entry_t> reduction_matrix;

#ifdef INDICATE_PROGRESS
		std::chrono::steady_clock::time_point next = std::chrono::steady_clock::now() + time_step;
#endif
		for (index_t index_column_to_reduce = 0; index_column_to_reduce < columns_to_reduce.size();
		     ++index_column_to_reduce) {

			diameter_entry_t column_to_reduce(columns_to_reduce[index_column_to_reduce], 1);
			value_t diameter = get_diameter(column_to_reduce);

			reduction_matrix.append_column();

			std::priority_queue<diameter_entry_t, std::vector<diameter_entry_t>,
			                    greater_diameter_or_smaller_index<diameter_entry_t>>
			    working_reduction_column, working_coboundary;

			diameter_entry_t pivot = init_coboundary_and_get_pivot(
			    column_to_reduce, working_coboundary, dim, pivot_column_index);

			while (true) {
#ifdef INDICATE_PROGRESS
				if (std::chrono::steady_clock::now() > next) {
					std::cerr << clear_line << "reducing column " << index_column_to_reduce + 1
					          << "/" << columns_to_reduce.size() << " (diameter " << diameter << ")"
					          << std::flush;
					next = std::chrono::steady_clock::now() + time_step;
				}
#endif
				if (get_index(pivot) != -1) {
					auto pair = pivot_column_index.find(get_entry(pivot));
					if (pair != pivot_column_index.end()) {
						entry_t other_pivot = pair->first;
						index_t index_column_to_add = pair->second;
						coefficient_t factor =
						    modulus -
						    get_coefficient(pivot) *
						        multiplicative_inverse[get_coefficient(other_pivot)] % modulus;

						add_coboundary(reduction_matrix, columns_to_reduce, index_column_to_add,
						               factor, working_reduction_column, working_coboundary, dim);

						pivot = get_pivot(working_coboundary);
					} else {
						value_t death = get_diameter(pivot);
						if (death > diameter * ratio) {
#ifdef INDICATE_PROGRESS
							std::cerr << clear_line << std::flush;
#endif
#ifdef PRINT_PERSISTENCE_PAIRS
							std::cout << " [" << diameter << "," << death << ")" << std::endl;
#endif
#ifdef __native_client__
							pp::VarDictionary var_dict;
							var_dict.Set("type", "interval");
							var_dict.Set("birth", diameter);
							var_dict.Set("death", death);
							var_dict.Set("dim", int32_t(dim));
							instance->PostMessage(var_dict);
#endif
#ifdef __EMSCRIPTEN__
							EM_ASM_({postMessage({
								        "type" : "interval",
								        "birth" : $0,
								        "death" : $1,
								        "dim" : $2
								    })},
							        diameter, death, int32_t(dim));
#endif
						}
						pivot_column_index.insert({get_entry(pivot), index_column_to_reduce});

						while (true) {
							diameter_entry_t e = pop_pivot(working_reduction_column);
							if (get_index(e) == -1) break;
							assert(get_coefficient(e) > 0);
							reduction_matrix.push_back(e);
						}
						break;
					}
				} else {
#ifdef PRINT_PERSISTENCE_PAIRS
#ifdef INDICATE_PROGRESS
					std::cerr << clear_line << std::flush;
#endif
					std::cout << " [" << diameter << ", )" << std::endl;
#endif
#ifdef __native_client__
					pp::VarDictionary var_dict;
					var_dict.Set("type", "interval");
					var_dict.Set("birth", diameter);
					var_dict.Set("dim", int32_t(dim));
					instance->PostMessage(var_dict);
#endif
#ifdef __EMSCRIPTEN__
					EM_ASM_({postMessage({"type" : "interval", "birth" : $0, "dim" : $1})},
					        diameter, int32_t(dim));
#endif
					break;
				}
			}
		}
#ifdef INDICATE_PROGRESS
		std::cerr << clear_line << std::flush;
#endif
	}

	std::vector<diameter_index_t> get_edges();

	void compute_barcodes() {
		std::vector<diameter_index_t> simplices, columns_to_reduce;

		compute_dim_0_pairs(simplices, columns_to_reduce);

		for (index_t dim = 1; dim <= dim_max; ++dim) {
			entry_hash_map pivot_column_index;
			pivot_column_index.reserve(columns_to_reduce.size());

			compute_pairs(columns_to_reduce, pivot_column_index, dim);

			if (dim < dim_max)
				assemble_columns_to_reduce(simplices, columns_to_reduce, pivot_column_index,
				                           dim + 1);
		}
	}
};

template <> class ripser<compressed_lower_distance_matrix>::simplex_coboundary_enumerator {
	index_t idx_below, idx_above, v, k;
	std::vector<index_t> vertices;
	const diameter_entry_t simplex;
	const coefficient_t modulus;
	const compressed_lower_distance_matrix& dist;
	const binomial_coeff_table& binomial_coeff;

public:
	simplex_coboundary_enumerator(const diameter_entry_t _simplex, const index_t _dim,
	                              const ripser& parent)
	    : idx_below(get_index(_simplex)), idx_above(0), v(parent.n - 1), k(_dim + 1),
	      vertices(_dim + 1), simplex(_simplex), modulus(parent.modulus), dist(parent.dist),
	      binomial_coeff(parent.binomial_coeff) {
		parent.get_simplex_vertices(get_index(_simplex), _dim, parent.n, vertices.rbegin());
	}

	bool has_next(bool all_cofaces = true) {
		while ((v != -1) && (binomial_coeff(v, k) <= idx_below)) {
			if (!all_cofaces) return false;
			idx_below -= binomial_coeff(v, k);
			idx_above += binomial_coeff(v, k + 1);
			--v;
			--k;
			assert(k != -1);
		}
		return v != -1;
	}

	diameter_entry_t next() {
		value_t coface_diameter = get_diameter(simplex);
		for (index_t w : vertices) coface_diameter = std::max(coface_diameter, dist(v, w));
		index_t coface_index = idx_above + binomial_coeff(v--, k + 1) + idx_below;
		coefficient_t coface_coefficient =
		    (k & 1 ? modulus - 1 : 1) * get_coefficient(simplex) % modulus;
		return diameter_entry_t(coface_diameter, coface_index, coface_coefficient);
	}
};

template <> class ripser<sparse_distance_matrix>::simplex_coboundary_enumerator {
	const ripser& parent;
	index_t idx_below, idx_above, k;
	std::vector<index_t> vertices;
	const diameter_entry_t simplex;
	const coefficient_t modulus;
	const sparse_distance_matrix& dist;
	const binomial_coeff_table& binomial_coeff;
	std::vector<std::vector<index_diameter_t>::const_reverse_iterator>& neighbor_it;
	std::vector<std::vector<index_diameter_t>::const_reverse_iterator>& neighbor_end;
	index_diameter_t neighbor;

public:
	simplex_coboundary_enumerator(const diameter_entry_t _simplex, const index_t _dim,
	                              const ripser& _parent)
	    : parent(_parent), idx_below(get_index(_simplex)), idx_above(0),
	      k(_dim + 1),
	      vertices(_dim + 1), simplex(_simplex), modulus(parent.modulus), dist(parent.dist), binomial_coeff(parent.binomial_coeff),
	      neighbor_it(dist.neighbor_it), neighbor_end(dist.neighbor_end) {
		neighbor_it.clear();
		neighbor_end.clear();

		parent.get_simplex_vertices(idx_below, _dim, parent.n, vertices.rbegin());
		for (auto v : vertices) {
			neighbor_it.push_back(dist.neighbors[v].rbegin());
			neighbor_end.push_back(dist.neighbors[v].rend());
		}
	}

	bool has_next(bool all_cofaces = true) {
		for (auto& it0 = neighbor_it[0], & end0 = neighbor_end[0]; it0 != end0; ++it0) {
			neighbor = *it0;
			for (size_t idx = 1; idx < neighbor_it.size(); ++idx) {
				auto &it = neighbor_it[idx], end = neighbor_end[idx];
				while (get_index(*it) > get_index(neighbor))
					if (++it == end) return false;
				if (get_index(*it) != get_index(neighbor))
					goto continue_outer;
				else
					neighbor = std::max(neighbor, *it);
			}
			while (k > 0 && vertices[k - 1] > get_index(neighbor)) {
				if (!all_cofaces) return false;
				idx_below -= binomial_coeff(vertices[k - 1], k);
				idx_above += binomial_coeff(vertices[k - 1], k + 1);
				--k;
			}
			return true;
		continue_outer:
			;
		}
		return false;
	}

	diameter_entry_t next() {
		++neighbor_it[0];
		value_t coface_diameter = std::max(get_diameter(simplex), get_diameter(neighbor));
		index_t coface_index = idx_above + binomial_coeff(get_index(neighbor), k + 1) + idx_below;
		coefficient_t coface_coefficient =
		    (k & 1 ? modulus - 1 : 1) * get_coefficient(simplex) % modulus;
		return diameter_entry_t(coface_diameter, coface_index, coface_coefficient);
	}
};

template <> std::vector<diameter_index_t> ripser<compressed_lower_distance_matrix>::get_edges() {
	std::vector<diameter_index_t> edges;
	std::vector<index_t> vertices(2);
	for (index_t index = binomial_coeff(n, 2); index-- > 0;) {
		get_simplex_vertices(index, 1, dist.size(), vertices.rbegin());
		value_t length = dist(vertices[0], vertices[1]);
		if (length <= threshold) edges.push_back({length, index});
	}
	return edges;
}

template <> std::vector<diameter_index_t> ripser<sparse_distance_matrix>::get_edges() {
	std::vector<diameter_index_t> edges;
	for (index_t i = 0; i < n; ++i)
		for (auto n : dist.neighbors[i]) {
			index_t j = get_index(n);
			if (i > j) edges.push_back({get_diameter(n), get_edge_index(i, j)});
		}
	return edges;
}

enum file_format {
	LOWER_DISTANCE_MATRIX,
	UPPER_DISTANCE_MATRIX,
	DISTANCE_MATRIX,
	POINT_CLOUD,
	DIPHA,
	SPARSE,
	BINARY
};

template <typename T> T read(std::istream& input_stream) {
	T result;
	input_stream.read(reinterpret_cast<char*>(&result), sizeof(T));
	return result; // on little endian: boost::endian::little_to_native(result);
}

compressed_lower_distance_matrix read_point_cloud(std::istream& input_stream) {
	std::vector<std::vector<value_t>> points;

	std::string line;
	value_t value;
	while (std::getline(input_stream, line)) {
		std::vector<value_t> point;
		std::istringstream s(line);
		while (s >> value) {
			point.push_back(value);
			s.ignore();
		}
		if (!point.empty()) points.push_back(point);
		assert(point.size() == points.front().size());
	}

	euclidean_distance_matrix eucl_dist(std::move(points));
	index_t n = eucl_dist.size();

#ifdef INDICATE_PROGRESS
	std::cout << "point cloud with " << n << " points in dimension "
	          << eucl_dist.points.front().size() << std::endl;
#endif
#ifdef __native_client__
	pp::VarDictionary var_dict;
	var_dict.Set("type", "point-cloud");
	var_dict.Set("number", int32_t(n));
	var_dict.Set("dim", int32_t(eucl_dist.points.front().size()));
	instance->PostMessage(var_dict);
#endif
#ifdef __EMSCRIPTEN__
	EM_ASM_({postMessage({"type" : "point-cloud", "number" : $0, "dim" : $1})}, int32_t(n),
	        eucl_dist.points.front().size());
#endif

	std::vector<value_t> distances;
	for (int i = 0; i < n; ++i)
		for (int j = 0; j < i; ++j) distances.push_back(eucl_dist(i, j));

	return compressed_lower_distance_matrix(std::move(distances));
}

sparse_distance_matrix read_sparse_distance_matrix(std::istream& input_stream) {
	std::vector<std::vector<index_diameter_t>> neighbors;
	index_t num_edges = 0;

	std::string line;
	while (std::getline(input_stream, line)) {
		std::istringstream s(line);
		size_t i, j;
		value_t value;
		s >> i;
		s >> j;
		s >> value;
		if (i != j) {
			neighbors.resize(std::max({neighbors.size(), i + 1, j + 1}));
			neighbors[i].push_back({j, value});
			neighbors[j].push_back({i, value});
			++num_edges;
		}
	}

	for (index_t i = 0; i < neighbors.size(); ++i)
		std::sort(neighbors[i].begin(), neighbors[i].end());

	return sparse_distance_matrix(std::move(neighbors), num_edges);
}

compressed_lower_distance_matrix read_lower_distance_matrix(std::istream& input_stream) {
	std::vector<value_t> distances;
	value_t value;
	while (input_stream >> value) {
		distances.push_back(value);
		input_stream.ignore();
	}

	return compressed_lower_distance_matrix(std::move(distances));
}

compressed_lower_distance_matrix read_upper_distance_matrix(std::istream& input_stream) {
	std::vector<value_t> distances;
	value_t value;
	while (input_stream >> value) {
		distances.push_back(value);
		input_stream.ignore();
	}

	return compressed_lower_distance_matrix(compressed_upper_distance_matrix(std::move(distances)));
}

compressed_lower_distance_matrix read_distance_matrix(std::istream& input_stream) {
	std::vector<value_t> distances;

	std::string line;
	value_t value;
	for (int i = 0; std::getline(input_stream, line); ++i) {
		std::istringstream s(line);
		for (int j = 0; j < i && s >> value; ++j) {
			distances.push_back(value);
			s.ignore();
		}
	}

	return compressed_lower_distance_matrix(std::move(distances));
}

compressed_lower_distance_matrix read_dipha(std::istream& input_stream) {
	if (read<int64_t>(input_stream) != 8067171840) {
		std::cerr << "input is not a Dipha file (magic number: 8067171840)" << std::endl;
		exit(-1);
	}

	if (read<int64_t>(input_stream) != 7) {
		std::cerr << "input is not a Dipha distance matrix (file type: 7)" << std::endl;
		exit(-1);
	}

	index_t n = read<int64_t>(input_stream);

	std::vector<value_t> distances;

	for (int i = 0; i < n; ++i)
		for (int j = 0; j < n; ++j)
			if (i > j)
				distances.push_back(read<double>(input_stream));
			else
				read<double>(input_stream);

	return compressed_lower_distance_matrix(std::move(distances));
}

compressed_lower_distance_matrix read_binary(std::istream& input_stream) {
	std::vector<value_t> distances;
	while (!input_stream.eof()) distances.push_back(read<value_t>(input_stream));
	return compressed_lower_distance_matrix(std::move(distances));
}

compressed_lower_distance_matrix read_file(std::istream& input_stream, const file_format format) {
	switch (format) {
	case LOWER_DISTANCE_MATRIX:
		return read_lower_distance_matrix(input_stream);
	case UPPER_DISTANCE_MATRIX:
		return read_upper_distance_matrix(input_stream);
	case DISTANCE_MATRIX:
		return read_distance_matrix(input_stream);
	case POINT_CLOUD:
		return read_point_cloud(input_stream);
	case DIPHA:
		return read_dipha(input_stream);
	default:
		return read_binary(input_stream);
	}
}

void print_usage_and_exit(int exit_code) {
	std::cerr << "Usage: "
	          << "ripser "
	          << "[options] [filename]" << std::endl
	          << std::endl
	          << "Options:" << std::endl
	          << std::endl
	          << "  --help           print this screen" << std::endl
	          << "  --format         use the specified file format for the input. Options are:"
	          << std::endl
	          << "                     lower-distance (lower triangular distance matrix; default)"
	          << std::endl
	          << "                     upper-distance (upper triangular distance matrix)"
	          << std::endl
	          << "                     distance       (full distance matrix)" << std::endl
	          << "                     point-cloud    (point cloud in Euclidean space)" << std::endl
	          << "                     dipha          (distance matrix in DIPHA file format)"
	          << std::endl
	          << "                     sparse         (sparse distance matrix in Sparse Triplet "
	             "format)" << std::endl
	          << "                     binary         (lower triangular distance matrix in binary "
	             "format)" << std::endl
	          << "  --dim <k>        compute persistent homology up to dimension k" << std::endl
	          << "  --threshold <t>  compute Rips complexes up to diameter t" << std::endl
#ifdef USE_COEFFICIENTS
	          << "  --modulus <p>    compute homology with coefficients in the prime field Z/pZ"
#endif
	          << std::endl
	          << "  --ratio <r>      only show persistence pairs with death/birth ratio > r"
	          << std::endl;
	exit(exit_code);
}

#ifndef __EMSCRIPTEN__
#ifndef __native_client__
int main(int argc, char** argv) {
	const char* filename = nullptr;

	file_format format = DISTANCE_MATRIX;

	index_t dim_max = 1;
	value_t threshold = std::numeric_limits<value_t>::max();
	float ratio = 1;
	coefficient_t modulus = 2;

	for (index_t i = 1; i < argc; ++i) {
		const std::string arg(argv[i]);
		if (arg == "--help") { print_usage_and_exit(0); } else if (arg == "--dim") {
			std::string parameter = std::string(argv[++i]);
			size_t next_pos;
			dim_max = std::stol(parameter, &next_pos);
			if (next_pos != parameter.size()) print_usage_and_exit(-1);
		} else if (arg == "--threshold") {
			std::string parameter = std::string(argv[++i]);
			size_t next_pos;
			threshold = std::stof(parameter, &next_pos);
			if (next_pos != parameter.size()) print_usage_and_exit(-1);
		} else if (arg == "--ratio") {
			std::string parameter = std::string(argv[++i]);
			size_t next_pos;
			ratio = std::stof(parameter, &next_pos);
			if (next_pos != parameter.size()) print_usage_and_exit(-1);
		} else if (arg == "--format") {
			std::string parameter = std::string(argv[++i]);
			if (parameter.rfind("lower", 0) == 0)
				format = LOWER_DISTANCE_MATRIX;
			else if (parameter.rfind("upper", 0) == 0)
				format = UPPER_DISTANCE_MATRIX;
			else if (parameter.rfind("dist", 0) == 0)
				format = DISTANCE_MATRIX;
			else if (parameter.rfind("point", 0) == 0)
				format = POINT_CLOUD;
			else if (parameter == "dipha")
				format = DIPHA;
			else if (parameter == "sparse")
				format = SPARSE;
			else if (parameter == "binary")
				format = BINARY;
			else
				print_usage_and_exit(-1);
#ifdef USE_COEFFICIENTS
		} else if (arg == "--modulus") {
			std::string parameter = std::string(argv[++i]);
			size_t next_pos;
			modulus = std::stol(parameter, &next_pos);
			if (next_pos != parameter.size() || !is_prime(modulus)) print_usage_and_exit(-1);
#endif
		} else {
			if (filename) { print_usage_and_exit(-1); }
			filename = argv[i];
		}
	}

	std::ifstream file_stream(filename);
	if (filename && file_stream.fail()) {
		std::cerr << "couldn't open file " << filename << std::endl;
		exit(-1);
	}

	if (format == SPARSE) {
		sparse_distance_matrix dist =
		    read_sparse_distance_matrix(filename ? file_stream : std::cin);
		std::cout << "sparse distance matrix with " << dist.size() << " points and "
		          << dist.num_edges << "/" << (dist.size() * (dist.size() - 1)) / 2 << " entries"
		          << std::endl;

		ripser<sparse_distance_matrix>(std::move(dist), dim_max, threshold, ratio, modulus)
		    .compute_barcodes();
	} else {
		compressed_lower_distance_matrix dist =
		    read_file(filename ? file_stream : std::cin, format);

		value_t min = std::numeric_limits<value_t>::infinity(),
		        max = -std::numeric_limits<value_t>::infinity(), max_finite = max;
		int num_edges = 0;

		if (threshold == std::numeric_limits<value_t>::max()) {
			value_t enclosing_radius = std::numeric_limits<value_t>::infinity();
			for (index_t i = 0; i < dist.size(); ++i) {
				value_t r_i = -std::numeric_limits<value_t>::infinity();
				for (index_t j = 0; j < dist.size(); ++j) r_i = std::max(r_i, dist(i, j));
				enclosing_radius = std::min(enclosing_radius, r_i);
			}
			threshold = enclosing_radius;
		}

		for (auto d : dist.distances) {
			min = std::min(min, d);
			max = std::max(max, d);
			max_finite =
			    d != std::numeric_limits<value_t>::infinity() ? std::max(max, d) : max_finite;
			if (d <= threshold) ++num_edges;
		}
		std::cout << "value range: [" << min << "," << max_finite << "]" << std::endl;

		if (threshold >= max) {
			std::cout << "distance matrix with " << dist.size() << " points" << std::endl;
			ripser<compressed_lower_distance_matrix>(std::move(dist), dim_max, threshold, ratio,
			                                         modulus)
			    .compute_barcodes();
		} else {
			std::cout << "sparse distance matrix with " << dist.size() << " points and "
			          << num_edges << "/" << (dist.size() * dist.size() - 1) / 2 << " entries"
			          << std::endl;

			ripser<sparse_distance_matrix>(sparse_distance_matrix(std::move(dist), threshold),
			                               dim_max, threshold, ratio, modulus)
			    .compute_barcodes();
		}
		exit(0);
	}
}
#endif
#endif

void run_ripser(std::string f, int dim_max, float threshold, int format_index) {

	file_format format = static_cast<file_format>(format_index);

#ifdef USE_COEFFICIENTS
	coefficient_t modulus = 2;
#else
	const coefficient_t modulus = 2;
#endif

	value_t ratio = 1;

	std::stringstream file_stream(f);

	compressed_lower_distance_matrix dist = read_file(file_stream, format);

	auto value_range = std::minmax_element(dist.distances.begin(), dist.distances.end());

#ifdef __native_client__
	pp::VarDictionary var_dict;
	var_dict.Set("type", "distance-matrix");
	var_dict.Set("size", int32_t(dist.size()));
	var_dict.Set("min", *value_range.first);
	var_dict.Set("max", *value_range.second);
	instance->PostMessage(var_dict);
#endif
#ifdef __EMSCRIPTEN__
	EM_ASM_({postMessage({"type" : "distance-matrix", "size" : $0, "min" : $1, "max" : $2})},
	        dist.size(), *value_range.first, *value_range.second);
#endif

	if (threshold == std::numeric_limits<value_t>::max())
		ripser<compressed_lower_distance_matrix>(std::move(dist), dim_max, threshold, ratio,
		                                         modulus)
		    .compute_barcodes();
	else
		ripser<sparse_distance_matrix>(sparse_distance_matrix(std::move(dist), threshold), dim_max,
		                               threshold, ratio, modulus)
		    .compute_barcodes();

#ifdef __native_client__
	instance->PostMessage(pp::Var());
#endif
}

#ifdef __EMSCRIPTEN__
EMSCRIPTEN_BINDINGS(my_module) { emscripten::function("ripser_emscripten", &run_ripser); }
#endif<|MERGE_RESOLUTION|>--- conflicted
+++ resolved
@@ -84,7 +84,6 @@
 typedef int64_t index_t;
 typedef uint16_t coefficient_t;
 
-<<<<<<< HEAD
 #ifdef __native_client__
 class RipserInstance;
 static RipserInstance* instance;
@@ -130,9 +129,7 @@
 } // namespace pp
 #endif
 
-=======
 #ifdef INDICATE_PROGRESS
->>>>>>> 7ab2df35
 static const std::chrono::milliseconds time_step(40);
 #endif
 
