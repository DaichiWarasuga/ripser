--- conflicted
+++ resolved
@@ -54,8 +54,6 @@
 #include <sstream>
 #include <unordered_map>
 
-#include "prettyprint.hpp"
-
 #ifdef USE_GOOGLE_HASHMAP
 #include <sparsehash/dense_hash_map>
 template <class Key, class T, class H, class E>
@@ -124,7 +122,7 @@
 	return true;
 }
 
-coefficient_t normalize(const coefficient_t n, const coefficient_t modulus) {
+int normalize(const coefficient_t n, const coefficient_t modulus) {
 	return n > modulus / 2 ? n - modulus : n;
 }
 
@@ -188,6 +186,9 @@
 	diameter_entry_t(const diameter_index_t& _diameter_index, coefficient_t _coefficient)
 	    : diameter_entry_t(get_diameter(_diameter_index),
 	                       make_entry(get_index(_diameter_index), _coefficient)) {}
+	diameter_entry_t(const diameter_index_t& _diameter_index)
+	    : diameter_entry_t(get_diameter(_diameter_index),
+	                       make_entry(get_index(_diameter_index), 0)) {}
 	diameter_entry_t(const index_t& _index) : diameter_entry_t(0, _index, 0) {}
 };
 
@@ -293,17 +294,11 @@
 	}
 
 	value_t operator()(const index_t i, const index_t j) const {
-<<<<<<< HEAD
-		for (auto neighbor: neighbors[i])
-			if (get_index(neighbor) == j) return get_diameter(neighbor);
-		return std::numeric_limits<value_t>::infinity();
-=======
 		auto neighbor =
 		    std::lower_bound(neighbors[i].begin(), neighbors[i].end(), index_diameter_t{j, 0});
 		return (neighbor != neighbors[i].end() && get_index(*neighbor) == j)
 		           ? get_diameter(*neighbor)
 		           : std::numeric_limits<value_t>::infinity();
->>>>>>> 9eeaee84
 	}
 
 	size_t size() const { return neighbors.size(); }
@@ -477,36 +472,6 @@
 		const binomial_coeff_table& binomial_coeff;
 		const index_t dim;
 		const ripser& parent;
-<<<<<<< HEAD
-		
-	public:
-		simplex_boundary_enumerator(const diameter_entry_t _simplex, const index_t _dim,
-									const ripser& _parent)
-		: idx_below(get_index(_simplex)), idx_above(0), v(_parent.n - 1), k(_dim + 1),
-		simplex(_simplex), modulus(_parent.modulus),
-		binomial_coeff(_parent.binomial_coeff), dim(_dim), parent(_parent) {
-		}
-		
-		bool has_next() {
-			return (k > 0);
-		}
-		
-		diameter_entry_t next() {
-			v = parent.get_max_vertex(idx_below, k, v);
-			
-			index_t face_index = idx_above - binomial_coeff(v, k) + idx_below;
-			
-			value_t face_diameter = parent.compute_diameter(face_index, dim - 1);
-			
-			coefficient_t face_coefficient =
-			(k & 1 ? 1 : -1 + modulus) * get_coefficient(simplex) % modulus;
-			
-			idx_below -= binomial_coeff(v, k);
-			idx_above += binomial_coeff(v, k - 1);
-			
-			--k;
-						
-=======
 
 	public:
 		simplex_boundary_enumerator(const diameter_entry_t _simplex, const index_t _dim,
@@ -532,14 +497,10 @@
 
 			--k;
 
->>>>>>> 9eeaee84
 			return diameter_entry_t(face_diameter, face_index, face_coefficient);
 		}
 	};
 
-<<<<<<< HEAD
-	
-=======
 	diameter_entry_t get_apparent_facet(const diameter_entry_t simplex, const index_t dim) {
 		simplex_boundary_enumerator facets(simplex, dim, *this);
 		while (facets.has_next()) {
@@ -547,14 +508,14 @@
 			if (get_diameter(facet) == get_diameter(simplex)) {
 				simplex_coboundary_enumerator cofacets(facet, dim - 1, *this);
 				while (cofacets.has_next()) {
-					auto cofacet = cofacets.next();
+					diameter_entry_t cofacet = cofacets.next();
 					if (get_diameter(cofacet) == get_diameter(simplex))
 						return (get_index(cofacet) == get_index(simplex)) ? facet
-						                                                  : std::make_pair(0, -1);
+						                                                  : diameter_entry_t(-1);
 				}
 			}
 		}
-		return std::make_pair(0, -1);
+		return diameter_entry_t(-1);
 	}
 
 	diameter_entry_t get_apparent_cofacet(const diameter_entry_t simplex, const index_t dim) {
@@ -567,14 +528,13 @@
 					auto facet = facets.next();
 					if (get_diameter(facet) == get_diameter(simplex))
 						return (get_index(facet) == get_index(simplex)) ? cofacet
-						                                                : std::make_pair(0, -1);
+						                                                : diameter_entry_t(-1);
 				}
 			}
 		}
-		return std::make_pair(0, -1);
-	}
-
->>>>>>> 9eeaee84
+		return diameter_entry_t(-1);
+	}
+
 	void assemble_columns_to_reduce(std::vector<diameter_index_t>& simplices,
 	                                std::vector<diameter_index_t>& columns_to_reduce,
 	                                entry_hash_map& pivot_column_index, index_t dim) {
@@ -637,30 +597,30 @@
 
 		edges = get_edges();
 		std::sort(edges.rbegin(), edges.rend(),
-				  greater_diameter_or_smaller_index<diameter_index_t>());
-		
+		          greater_diameter_or_smaller_index<diameter_index_t>());
+
 #ifdef PRINT_PERSISTENCE_PAIRS
 		std::cout << "persistence intervals in dim 0:" << std::endl;
 #endif
-		
+
 		std::vector<index_t> vertices_of_edge(2);
 		for (auto e : edges) {
 			get_simplex_vertices(get_index(e), 1, n, vertices_of_edge.rbegin());
 			index_t u = dset.find(vertices_of_edge[0]), v = dset.find(vertices_of_edge[1]);
-			
+
 			if (u != v) {
 #ifdef PRINT_PERSISTENCE_PAIRS
 				if (get_diameter(e) != 0)
 					std::cout << " [0," << get_diameter(e) << "):  {[" << u << "]"
 #ifdef USE_COEFFICIENTS
-					<< (modulus != 2 ? ":1" : "")
-#endif
-					<< ", [" << v << "]"
+					          << (modulus != 2 ? ":1" : "")
+#endif
+					          << ", [" << v << "]"
 #ifdef USE_COEFFICIENTS
-					<< (modulus != 2 ? ":-1" : "")
-#endif
-					<< "}" << std::endl;
-				
+					          << (modulus != 2 ? ":-1" : "")
+#endif
+					          << "}" << std::endl;
+
 #endif
 				dset.link(u, v);
 			} else {
@@ -670,27 +630,26 @@
 			}
 		}
 		std::reverse(columns_to_reduce.begin(), columns_to_reduce.end());
-		
+
 #ifdef PRINT_PERSISTENCE_PAIRS
 		for (index_t i = 0; i < n; ++i)
-			if (dset.find(i) == i) std::cout << " [0, ):  {[" << i << "]"
+			if (dset.find(i) == i)
+				std::cout << " [0, ):  {[" << i << "]"
 #ifdef USE_COEFFICIENTS
-				<< ":1"
-#endif
-				<< "}" << std::endl;
-#endif
-	}
-	
-	template<typename Chain>
-	void print_chain(Chain& cycle, index_t dim) {
+				          << ":1"
+#endif
+				          << "}" << std::endl;
+#endif
+	}
+
+	template <typename Chain> void print_chain(Chain& cycle, index_t dim) {
 		diameter_entry_t e;
-		
+
 		std::cout << "{";
 		while (get_index(e = get_pivot(cycle)) != -1) {
 			vertices.resize(dim + 1);
-			get_simplex_vertices(get_index(e), dim, n,
-								 vertices.rbegin());
-			
+			get_simplex_vertices(get_index(e), dim, n, vertices.rbegin());
+
 			std::cout << "[";
 			auto it = vertices.begin();
 			if (it != vertices.end()) {
@@ -701,13 +660,11 @@
 #ifdef USE_COEFFICIENTS
 			if (modulus != 2) std::cout << ":" << normalize(get_coefficient(e), modulus);
 #endif
-			std::cout << " (" << get_diameter(e) <<  ")";
+			std::cout << " (" << get_diameter(e) << ")";
 			cycle.pop();
-			if (get_index(e = get_pivot(cycle)) != -1)
-				std::cout << ", ";
+			if (get_index(e = get_pivot(cycle)) != -1) std::cout << ", ";
 		}
 		std::cout << "}" << std::endl;
-		
 	}
 
 	template <typename Column> diameter_entry_t pop_pivot(Column& column) {
@@ -781,21 +738,25 @@
 	                    const size_t& dim, Column& working_reduction_column,
 	                    Column& working_coboundary) {
 		diameter_entry_t column_to_add(columns_to_reduce[index_column_to_add], factor);
-		add_simplex_coboundary<BoundaryEnumerator>(column_to_add, dim, working_reduction_column, working_coboundary);
+		add_simplex_coboundary<BoundaryEnumerator>(column_to_add, dim, working_reduction_column,
+		                                           working_coboundary);
 
 		for (diameter_entry_t simplex : reduction_matrix.subrange(index_column_to_add)) {
 			set_coefficient(simplex, get_coefficient(simplex) * factor % modulus);
-			add_simplex_coboundary<BoundaryEnumerator>(simplex, dim, working_reduction_column, working_coboundary);
-		}
-	}
-
-    template <typename BoundaryEnumerator, typename Sorter, bool cohomology = true>
+			add_simplex_coboundary<BoundaryEnumerator>(simplex, dim, working_reduction_column,
+			                                           working_coboundary);
+		}
+	}
+
+	template <typename BoundaryEnumerator, typename Sorter, bool cohomology = true>
 	void compute_pairs(const std::vector<diameter_index_t>& columns_to_reduce,
 	                   entry_hash_map& pivot_column_index, const index_t dim) {
 
 #ifdef PRINT_PERSISTENCE_PAIRS
 		if (!cohomology)
-			std::cout << "persistence intervals in dim " << dim - 1 << ":" << std::endl;
+			std::cout << "persistent homology intervals in dim " << dim - 1 << ":" << std::endl;
+		else
+			std::cout << "persistent cohomology intervals in dim " << dim << ":" << std::endl;
 #endif
 
 		compressed_sparse_matrix<diameter_entry_t> reduction_matrix;
@@ -814,13 +775,8 @@
 			std::priority_queue<diameter_entry_t, std::vector<diameter_entry_t>, Sorter>
 			    working_reduction_column, working_coboundary, final_coboundary;
 
-<<<<<<< HEAD
-			diameter_entry_t pivot = init_coboundary_and_get_pivot<BoundaryEnumerator>(
-			    column_to_reduce, working_coboundary, dim, pivot_column_index);
-=======
-			diameter_entry_t e, pivot = init_coboundary_and_get_pivot(
+			diameter_entry_t e, pivot = init_coboundary_and_get_pivot<BoundaryEnumerator>(
 			                        column_to_reduce, working_coboundary, dim, pivot_column_index);
->>>>>>> 9eeaee84
 
 			while (true) {
 #ifdef INDICATE_PROGRESS
@@ -841,23 +797,28 @@
 						                  multiplicative_inverse[get_coefficient(other_pivot)] %
 						                  modulus;
 
-						add_coboundary<BoundaryEnumerator>(reduction_matrix, columns_to_reduce, index_column_to_add,
-						               factor, dim, working_reduction_column, working_coboundary);
+						add_coboundary<BoundaryEnumerator>(
+						    reduction_matrix, columns_to_reduce, index_column_to_add, factor, dim,
+						    working_reduction_column, working_coboundary);
 
 						pivot = get_pivot(working_coboundary);
-					} else if (get_index(e = get_apparent_facet(pivot, dim + 1)) != -1) {
+					} else if (cohomology?
+								get_index(e = get_apparent_facet(pivot, dim + 1)) != -1
+							:
+								get_index(e = get_apparent_cofacet(pivot, dim - 1)) != -1
+							) {
 
 						set_coefficient(e, modulus - get_coefficient(e));
 
-						add_simplex_coboundary(e, dim, working_reduction_column,
-						                       working_coboundary);
+						add_simplex_coboundary<BoundaryEnumerator>(e, dim, working_reduction_column,
+						                                           working_coboundary);
 
 						pivot = get_pivot(working_coboundary);
 
 					} else {
 						if (final_coboundary.empty()) {
 							pivot_column_index.insert({get_entry(pivot), index_column_to_reduce});
-							
+
 							while (true) {
 								diameter_entry_t e = pop_pivot(working_reduction_column);
 								if (get_index(e) == -1) break;
@@ -867,7 +828,6 @@
 
 							value_t birth = get_diameter(pivot);
 							if (cohomology || (birth * ratio >= diameter)) break;
-
 						}
 						
 						final_coboundary.push(pop_pivot(working_coboundary));
@@ -882,17 +842,17 @@
 						std::cout << "+[" << diameter << ", ):  ";
 						print_chain(working_reduction_column, dim);
 #endif
-						
+
 					} else {
 						pivot = get_pivot(final_coboundary);
 						value_t death = get_diameter(pivot);
-						if (diameter > death * ratio) {
+						if (diameter != death) {
 #ifdef INDICATE_PROGRESS
 							std::cerr << clear_line << std::flush;
 #endif
-							
+
 							if (cohomology)
-								;//std::cout << " [" << death << "," << diameter << ")" << std::endl;
+								std::cout << " [" << death << "," << diameter << ")" << std::endl;
 							else {
 								std::cout << " [" << death << "," << diameter << "):  ";
 								print_chain(final_coboundary, dim - 1);
@@ -912,42 +872,45 @@
 
 	void compute_barcodes() {
 		std::vector<diameter_index_t> simplices, columns_to_reduce;
-        
+
 		compute_dim_0_pairs(simplices, columns_to_reduce);
 
 		for (index_t dim = 1; dim <= dim_max; ++dim) {
-            entry_hash_map pivot_column_index;
-            pivot_column_index.reserve(columns_to_reduce.size());
-            
-            compute_pairs<simplex_coboundary_enumerator, greater_diameter_or_smaller_index<diameter_entry_t>>(columns_to_reduce, pivot_column_index, dim);
-            
-            std::vector<diameter_index_t> boundary_columns_to_reduce;
-            
-            for (auto it = pivot_column_index.begin(); it != pivot_column_index.end(); ++it) {
-                auto pair = *it;
-                
-                index_t pivot_row_index = pair.first;
-                boundary_columns_to_reduce.push_back(
-                                                     std::make_pair(compute_diameter(pivot_row_index, dim + 1), pivot_row_index));
-                
-                // TODO: essential indices missing (required for thresholding)
-            }
-            
-            std::sort(boundary_columns_to_reduce.rbegin(), boundary_columns_to_reduce.rend(),
-                      greater_diameter_or_smaller_index<diameter_index_t>());
-            
-            entry_hash_map boundary_pivot_column_index;
-            boundary_pivot_column_index.reserve(boundary_columns_to_reduce.size());
-            
-            compute_pairs<simplex_boundary_enumerator,
-            smaller_diameter_or_greater_index<diameter_entry_t>, false>(
-                                                                        boundary_columns_to_reduce, boundary_pivot_column_index, dim + 1);
-            
-            if (dim < dim_max) {
-                assemble_columns_to_reduce(simplices, columns_to_reduce, pivot_column_index, dim + 1);
-            }
-        }
-    }
+			entry_hash_map pivot_column_index;
+			pivot_column_index.reserve(columns_to_reduce.size());
+
+			compute_pairs<simplex_coboundary_enumerator,
+			              greater_diameter_or_smaller_index<diameter_entry_t>>(
+			    columns_to_reduce, pivot_column_index, dim);
+
+			std::vector<diameter_index_t> boundary_columns_to_reduce;
+
+			for (auto it = pivot_column_index.begin(); it != pivot_column_index.end(); ++it) {
+				auto pair = *it;
+
+				index_t pivot_row_index = get_index(pair.first);
+				boundary_columns_to_reduce.push_back(
+				    std::make_pair(compute_diameter(pivot_row_index, dim + 1), pivot_row_index));
+
+				// TODO: essential indices missing (required for thresholding)
+			}
+
+			std::sort(boundary_columns_to_reduce.rbegin(), boundary_columns_to_reduce.rend(),
+			          greater_diameter_or_smaller_index<diameter_index_t>());
+
+			entry_hash_map boundary_pivot_column_index;
+			boundary_pivot_column_index.reserve(boundary_columns_to_reduce.size());
+
+			compute_pairs<simplex_boundary_enumerator,
+			              smaller_diameter_or_greater_index<diameter_entry_t>, false>(
+			    boundary_columns_to_reduce, boundary_pivot_column_index, dim + 1);
+
+			if (dim < dim_max) {
+				assemble_columns_to_reduce(simplices, columns_to_reduce, pivot_column_index,
+				                           dim + 1);
+			}
+		}
+	}
 };
 
 template <> class ripser<compressed_lower_distance_matrix>::simplex_coboundary_enumerator {
@@ -1362,24 +1325,14 @@
 		}
 		std::cout << "value range: [" << min << "," << max_finite << "]" << std::endl;
 
-<<<<<<< HEAD
-		if (threshold >= max)
-        {
-			std::cout << "distance matrix with " << dist.size() << " points" << std::endl;
-			ripser<compressed_lower_distance_matrix>(std::move(dist), dim_max, threshold, ratio,
-			                                         modulus)
-=======
 		if (threshold == std::numeric_limits<value_t>::max()) {
 			std::cout << "distance matrix with " << dist.size()
 			          << " points, using threshold at enclosing radius " << enclosing_radius
 			          << std::endl;
 			ripser<compressed_lower_distance_matrix>(std::move(dist), dim_max, enclosing_radius,
 			                                         ratio, modulus)
->>>>>>> 9eeaee84
 			    .compute_barcodes();
-		}
-        else
-        {
+		} else {
 			std::cout << "sparse distance matrix with " << dist.size() << " points and "
 			          << num_edges << "/" << (dist.size() * dist.size() - 1) / 2 << " entries"
 			          << std::endl;
