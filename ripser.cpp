--- conflicted
+++ resolved
@@ -415,7 +415,7 @@
 public:
     ripser(std::vector<std::unordered_map<index_t, value_t>>&& _filtration, index_t _n, index_t _dim_max, value_t _threshold,
 	       float _ratio, coefficient_t _modulus)
-	    : filtration(std::move(_filtration)), dim_max(_dim_max), n(_n), threshold(_threshold),
+	    : filtration(std::move(_filtration)), n(_n), dim_max(_dim_max), threshold(_threshold),
 	      ratio(_ratio), modulus(_modulus), binomial_coeff(n, dim_max + 2),
 	      multiplicative_inverse(multiplicative_inverse_vector(_modulus)) {}
 	
@@ -439,7 +439,6 @@
 		return out;
 	}
 
-<<<<<<< HEAD
 	value_t compute_diameter(const index_t index, index_t dim) const {
 		auto pair = filtration[dim].find(index);
 		if (pair != filtration[dim].end()) return pair->second;
@@ -459,47 +458,9 @@
 		simplex_boundary_enumerator(const diameter_entry_t _simplex, index_t _dim,
 									const ripser& _parent)
 		: idx_below(get_index(_simplex)), idx_above(0), v(_parent.n - 1), k(_dim + 1),
-		vertices(_dim + 1), simplex(_simplex), modulus(_parent.modulus),
-		binomial_coeff(_parent.binomial_coeff), face_dim(_dim - 1), parent(_parent) {
+		face_dim(_dim - 1), vertices(_dim + 1),  simplex(_simplex), modulus(_parent.modulus),
+		binomial_coeff(_parent.binomial_coeff), parent(_parent) {
 			parent.get_simplex_vertices(get_index(_simplex), _dim, parent.n, vertices.begin());
-=======
-	class simplex_coboundary_enumerator;
-
-	void assemble_columns_to_reduce(std::vector<diameter_index_t>& simplices,
-	                                std::vector<diameter_index_t>& columns_to_reduce,
-	                                entry_hash_map& pivot_column_index, index_t dim) {
-
-#ifdef INDICATE_PROGRESS
-		std::cerr << clear_line << "assembling columns" << std::flush;
-		std::chrono::steady_clock::time_point next = std::chrono::steady_clock::now() + time_step;
-#endif
-
-		--dim;
-		columns_to_reduce.clear();
-		std::vector<diameter_index_t> next_simplices;
-
-		for (diameter_index_t& simplex : simplices) {
-			simplex_coboundary_enumerator cofacets(diameter_entry_t(simplex, 1), dim, *this);
-
-			while (cofacets.has_next(false)) {
-#ifdef INDICATE_PROGRESS
-				if (std::chrono::steady_clock::now() > next) {
-					std::cerr << clear_line << "assembling " << next_simplices.size()
-					          << " columns (processing " << std::distance(&simplices[0], &simplex)
-					          << "/" << simplices.size() << " simplices)" << std::flush;
-					next = std::chrono::steady_clock::now() + time_step;
-				}
-#endif
-				auto cofacet = cofacets.next();
-				if (get_diameter(cofacet) <= threshold) {
-
-					next_simplices.push_back({get_diameter(cofacet), get_index(cofacet)});
-
-					if (pivot_column_index.find(get_entry(cofacet)) == pivot_column_index.end())
-						columns_to_reduce.push_back({get_diameter(cofacet), get_index(cofacet)});
-				}
-			}
->>>>>>> 3e375a78
 		}
 		
 		bool has_next() {
@@ -610,19 +571,8 @@
 	                                               Column& working_coboundary, const index_t& dim,
 	                                               entry_hash_map& pivot_column_index) {
 		bool check_for_emergent_pair = true;
-<<<<<<< HEAD
-		coface_entries.clear();
-		simplex_boundary_enumerator cofaces(simplex, dim, *this);
-		while (cofaces.has_next()) {
-			diameter_entry_t coface = cofaces.next();
-			if (get_diameter(coface) <= threshold) {
-				coface_entries.push_back(coface);
-				if (check_for_emergent_pair && (get_diameter(simplex) == get_diameter(coface))) {
-					if (pivot_column_index.find(get_entry(coface)) == pivot_column_index.end())
-						return coface;
-=======
 		cofacet_entries.clear();
-		simplex_coboundary_enumerator cofacets(simplex, dim, *this);
+		simplex_boundary_enumerator cofacets(simplex, dim, *this);
 		while (cofacets.has_next()) {
 			diameter_entry_t cofacet = cofacets.next();
 			if (get_diameter(cofacet) <= threshold) {
@@ -630,7 +580,6 @@
 				if (check_for_emergent_pair && (get_diameter(simplex) == get_diameter(cofacet))) {
 					if (pivot_column_index.find(get_entry(cofacet)) == pivot_column_index.end())
 						return cofacet;
->>>>>>> 3e375a78
 					check_for_emergent_pair = false;
 				}
 			}
@@ -643,17 +592,10 @@
 	void add_simplex_coboundary(const diameter_entry_t simplex, const index_t& dim,
 	                            Column& working_reduction_column, Column& working_coboundary) {
 		working_reduction_column.push(simplex);
-<<<<<<< HEAD
-		simplex_boundary_enumerator cofaces(simplex, dim, *this);
-		while (cofaces.has_next()) {
-			diameter_entry_t coface = cofaces.next();
-			if (get_diameter(coface) <= threshold) working_coboundary.push(coface);
-=======
-		simplex_coboundary_enumerator cofacets(simplex, dim, *this);
+		simplex_boundary_enumerator cofacets(simplex, dim, *this);
 		while (cofacets.has_next()) {
 			diameter_entry_t cofacet = cofacets.next();
 			if (get_diameter(cofacet) <= threshold) working_coboundary.push(cofacet);
->>>>>>> 3e375a78
 		}
 	}
 
@@ -773,113 +715,9 @@
 
 			compute_pairs(columns_to_reduce, pivot_column_index, dim);
 		}
-<<<<<<< HEAD
 
 		compute_dim_0_pairs(columns_to_reduce);
 
-=======
-	}
-};
-
-template <> class ripser<compressed_lower_distance_matrix>::simplex_coboundary_enumerator {
-	index_t idx_below, idx_above, v, k;
-	std::vector<index_t> vertices;
-	const diameter_entry_t simplex;
-	const coefficient_t modulus;
-	const compressed_lower_distance_matrix& dist;
-	const binomial_coeff_table& binomial_coeff;
-
-public:
-	simplex_coboundary_enumerator(const diameter_entry_t _simplex, const index_t _dim,
-	                              const ripser& parent)
-	    : idx_below(get_index(_simplex)), idx_above(0), v(parent.n - 1), k(_dim + 1),
-	      vertices(_dim + 1), simplex(_simplex), modulus(parent.modulus), dist(parent.dist),
-	      binomial_coeff(parent.binomial_coeff) {
-		parent.get_simplex_vertices(get_index(_simplex), _dim, parent.n, vertices.rbegin());
-	}
-
-	bool has_next(bool all_cofacets = true) {
-		return (v >= k && (all_cofacets || binomial_coeff(v, k) > idx_below));
-	}
-
-	diameter_entry_t next() {
-		while ((binomial_coeff(v, k) <= idx_below)) {
-			idx_below -= binomial_coeff(v, k);
-			idx_above += binomial_coeff(v, k + 1);
-			--v;
-			--k;
-			assert(k != -1);
-		}
-		value_t cofacet_diameter = get_diameter(simplex);
-		for (index_t w : vertices) cofacet_diameter = std::max(cofacet_diameter, dist(v, w));
-		index_t cofacet_index = idx_above + binomial_coeff(v--, k + 1) + idx_below;
-		coefficient_t cofacet_coefficient =
-		    (k & 1 ? modulus - 1 : 1) * get_coefficient(simplex) % modulus;
-		return diameter_entry_t(cofacet_diameter, cofacet_index, cofacet_coefficient);
-	}
-};
-
-template <> class ripser<sparse_distance_matrix>::simplex_coboundary_enumerator {
-	const ripser& parent;
-	index_t idx_below, idx_above, k;
-	std::vector<index_t> vertices;
-	const diameter_entry_t simplex;
-	const coefficient_t modulus;
-	const sparse_distance_matrix& dist;
-	const binomial_coeff_table& binomial_coeff;
-	std::vector<std::vector<index_diameter_t>::const_reverse_iterator>& neighbor_it;
-	std::vector<std::vector<index_diameter_t>::const_reverse_iterator>& neighbor_end;
-	index_diameter_t neighbor;
-
-public:
-	simplex_coboundary_enumerator(const diameter_entry_t _simplex, const index_t _dim,
-	                              const ripser& _parent)
-	    : parent(_parent), idx_below(get_index(_simplex)), idx_above(0), k(_dim + 1),
-	      vertices(_dim + 1), simplex(_simplex), modulus(parent.modulus), dist(parent.dist),
-	      binomial_coeff(parent.binomial_coeff), neighbor_it(dist.neighbor_it),
-	      neighbor_end(dist.neighbor_end) {
-		neighbor_it.clear();
-		neighbor_end.clear();
-
-		parent.get_simplex_vertices(idx_below, _dim, parent.n, vertices.rbegin());
-		for (auto v : vertices) {
-			neighbor_it.push_back(dist.neighbors[v].rbegin());
-			neighbor_end.push_back(dist.neighbors[v].rend());
-		}
-	}
-
-	bool has_next(bool all_cofacets = true) {
-		for (auto &it0 = neighbor_it[0], &end0 = neighbor_end[0]; it0 != end0; ++it0) {
-			neighbor = *it0;
-			for (size_t idx = 1; idx < neighbor_it.size(); ++idx) {
-				auto &it = neighbor_it[idx], end = neighbor_end[idx];
-				while (get_index(*it) > get_index(neighbor))
-					if (++it == end) return false;
-				if (get_index(*it) != get_index(neighbor))
-					goto continue_outer;
-				else
-					neighbor = std::max(neighbor, *it);
-			}
-			while (k > 0 && vertices[k - 1] > get_index(neighbor)) {
-				if (!all_cofacets) return false;
-				idx_below -= binomial_coeff(vertices[k - 1], k);
-				idx_above += binomial_coeff(vertices[k - 1], k + 1);
-				--k;
-			}
-			return true;
-		continue_outer:;
-		}
-		return false;
-	}
-
-	diameter_entry_t next() {
-		++neighbor_it[0];
-		value_t cofacet_diameter = std::max(get_diameter(simplex), get_diameter(neighbor));
-		index_t cofacet_index = idx_above + binomial_coeff(get_index(neighbor), k + 1) + idx_below;
-		coefficient_t cofacet_coefficient =
-		    (k & 1 ? modulus - 1 : 1) * get_coefficient(simplex) % modulus;
-		return diameter_entry_t(cofacet_diameter, cofacet_index, cofacet_coefficient);
->>>>>>> 3e375a78
 	}
 };
 
@@ -937,149 +775,6 @@
 	return result; // on little endian: boost::endian::little_to_native(result);
 }
 
-<<<<<<< HEAD
-=======
-compressed_lower_distance_matrix read_point_cloud(std::istream& input_stream) {
-	std::vector<std::vector<value_t>> points;
-
-	std::string line;
-	value_t value;
-	while (std::getline(input_stream, line)) {
-		std::vector<value_t> point;
-		std::istringstream s(line);
-		while (s >> value) {
-			point.push_back(value);
-			s.ignore();
-		}
-		if (!point.empty()) points.push_back(point);
-		assert(point.size() == points.front().size());
-	}
-
-	euclidean_distance_matrix eucl_dist(std::move(points));
-	index_t n = eucl_dist.size();
-	std::cout << "point cloud with " << n << " points in dimension "
-	          << eucl_dist.points.front().size() << std::endl;
-
-	std::vector<value_t> distances;
-	for (int i = 0; i < n; ++i)
-		for (int j = 0; j < i; ++j) distances.push_back(eucl_dist(i, j));
-
-	return compressed_lower_distance_matrix(std::move(distances));
-}
-
-sparse_distance_matrix read_sparse_distance_matrix(std::istream& input_stream) {
-	std::vector<std::vector<index_diameter_t>> neighbors;
-	index_t num_edges = 0;
-
-	std::string line;
-	while (std::getline(input_stream, line)) {
-		std::istringstream s(line);
-		size_t i, j;
-		value_t value;
-		s >> i;
-		s >> j;
-		s >> value;
-		if (i != j) {
-			neighbors.resize(std::max({neighbors.size(), i + 1, j + 1}));
-			neighbors[i].push_back({j, value});
-			neighbors[j].push_back({i, value});
-			++num_edges;
-		}
-	}
-
-	for (size_t i = 0; i < neighbors.size(); ++i)
-		std::sort(neighbors[i].begin(), neighbors[i].end());
-
-	return sparse_distance_matrix(std::move(neighbors), num_edges);
-}
-
-compressed_lower_distance_matrix read_lower_distance_matrix(std::istream& input_stream) {
-	std::vector<value_t> distances;
-	value_t value;
-	while (input_stream >> value) {
-		distances.push_back(value);
-		input_stream.ignore();
-	}
-
-	return compressed_lower_distance_matrix(std::move(distances));
-}
-
-compressed_lower_distance_matrix read_upper_distance_matrix(std::istream& input_stream) {
-	std::vector<value_t> distances;
-	value_t value;
-	while (input_stream >> value) {
-		distances.push_back(value);
-		input_stream.ignore();
-	}
-
-	return compressed_lower_distance_matrix(compressed_upper_distance_matrix(std::move(distances)));
-}
-
-compressed_lower_distance_matrix read_distance_matrix(std::istream& input_stream) {
-	std::vector<value_t> distances;
-
-	std::string line;
-	value_t value;
-	for (int i = 0; std::getline(input_stream, line); ++i) {
-		std::istringstream s(line);
-		for (int j = 0; j < i && s >> value; ++j) {
-			distances.push_back(value);
-			s.ignore();
-		}
-	}
-
-	return compressed_lower_distance_matrix(std::move(distances));
-}
-
-compressed_lower_distance_matrix read_dipha(std::istream& input_stream) {
-	if (read<int64_t>(input_stream) != 8067171840) {
-		std::cerr << "input is not a Dipha file (magic number: 8067171840)" << std::endl;
-		exit(-1);
-	}
-
-	if (read<int64_t>(input_stream) != 7) {
-		std::cerr << "input is not a Dipha distance matrix (file type: 7)" << std::endl;
-		exit(-1);
-	}
-
-	index_t n = read<int64_t>(input_stream);
-
-	std::vector<value_t> distances;
-
-	for (int i = 0; i < n; ++i)
-		for (int j = 0; j < n; ++j)
-			if (i > j)
-				distances.push_back(read<double>(input_stream));
-			else
-				read<double>(input_stream);
-
-	return compressed_lower_distance_matrix(std::move(distances));
-}
-
-compressed_lower_distance_matrix read_binary(std::istream& input_stream) {
-	std::vector<value_t> distances;
-	while (!input_stream.eof()) distances.push_back(read<value_t>(input_stream));
-	return compressed_lower_distance_matrix(std::move(distances));
-}
-
-compressed_lower_distance_matrix read_file(std::istream& input_stream, const file_format format) {
-	switch (format) {
-	case LOWER_DISTANCE_MATRIX:
-		return read_lower_distance_matrix(input_stream);
-	case UPPER_DISTANCE_MATRIX:
-		return read_upper_distance_matrix(input_stream);
-	case DISTANCE_MATRIX:
-		return read_distance_matrix(input_stream);
-	case POINT_CLOUD:
-		return read_point_cloud(input_stream);
-	case DIPHA:
-		return read_dipha(input_stream);
-	default:
-		return read_binary(input_stream);
-	}
-}
-
->>>>>>> 3e375a78
 void print_usage_and_exit(int exit_code) {
 	std::cerr
 	    << "Usage: "
@@ -1089,24 +784,7 @@
 	    << "Options:" << std::endl
 	    << std::endl
 	    << "  --help           print this screen" << std::endl
-<<<<<<< HEAD
-	    << "  --threshold <t>  compute Rips complexes up to diameter <t>" << std::endl
-=======
-	    << "  --format         use the specified file format for the input. Options are:"
-	    << std::endl
-	    << "                     lower-distance (lower triangular distance matrix; default)"
-	    << std::endl
-	    << "                     upper-distance (upper triangular distance matrix)" << std::endl
-	    << "                     distance       (full distance matrix)" << std::endl
-	    << "                     point-cloud    (point cloud in Euclidean space)" << std::endl
-	    << "                     dipha          (distance matrix in DIPHA file format)" << std::endl
-	    << "                     sparse         (sparse distance matrix in sparse triplet format)"
-	    << std::endl
-	    << "                     binary         (lower triangular distance matrix in binary format)"
-	    << std::endl
-	    << "  --dim <k>        compute persistent homology up to dimension k" << std::endl
-	    << "  --threshold <t>  compute Rips complexes up to diameter t" << std::endl
->>>>>>> 3e375a78
+	    << "  --threshold <t>  compute homology up to filtration value <t>" << std::endl
 #ifdef USE_COEFFICIENTS
 	    << "  --modulus <p>    compute homology with coefficients in the prime field Z/pZ"
 	    << std::endl
@@ -1151,8 +829,6 @@
 #include <iostream>
 
 int main(int argc, const char* argv[]) {
-	// insert code here...
-	// std::cout << "We are here" << std::endl;
 
 	const char* filename = nullptr;
 
@@ -1199,37 +875,8 @@
 		exit(-1);
 	}
 
-<<<<<<< HEAD
 	std::vector<std::unordered_map<index_t, value_t>> filtration =
 	    read_file(filename ? file_stream : std::cin, n, dim_max);
-=======
-	if (format == SPARSE) {
-		sparse_distance_matrix dist =
-		    read_sparse_distance_matrix(filename ? file_stream : std::cin);
-		std::cout << "sparse distance matrix with " << dist.size() << " points and "
-		          << dist.num_edges << "/" << (dist.size() * (dist.size() - 1)) / 2 << " entries"
-		          << std::endl;
-
-		ripser<sparse_distance_matrix>(std::move(dist), dim_max, threshold, ratio, modulus)
-		    .compute_barcodes();
-	} else {
-		compressed_lower_distance_matrix dist =
-		    read_file(filename ? file_stream : std::cin, format);
-
-		value_t min = std::numeric_limits<value_t>::infinity(),
-		        max = -std::numeric_limits<value_t>::infinity(), max_finite = max;
-		int num_edges = 0;
-
-		if (threshold == std::numeric_limits<value_t>::max()) {
-			value_t enclosing_radius = std::numeric_limits<value_t>::infinity();
-			for (size_t i = 0; i < dist.size(); ++i) {
-				value_t r_i = -std::numeric_limits<value_t>::infinity();
-				for (size_t j = 0; j < dist.size(); ++j) r_i = std::max(r_i, dist(i, j));
-				enclosing_radius = std::min(enclosing_radius, r_i);
-			}
-			threshold = enclosing_radius;
-		}
->>>>>>> 3e375a78
 
 	std::cout << "complex of dimension " << dim_max << " with " << n << " vertices" << std::endl;
 
