/*

 Ripser: a lean C++ code for computation of Vietoris-Rips persistence barcodes

 MIT License

 Copyright (c) 2015–2019 Ulrich Bauer

 Permission is hereby granted, free of charge, to any person obtaining a copy
 of this software and associated documentation files (the "Software"), to deal
 in the Software without restriction, including without limitation the rights
 to use, copy, modify, merge, publish, distribute, sublicense, and/or sell
 copies of the Software, and to permit persons to whom the Software is
 furnished to do so, subject to the following conditions:

 The above copyright notice and this permission notice shall be included in all
 copies or substantial portions of the Software.

 THE SOFTWARE IS PROVIDED "AS IS", WITHOUT WARRANTY OF ANY KIND, EXPRESS OR
 IMPLIED, INCLUDING BUT NOT LIMITED TO THE WARRANTIES OF MERCHANTABILITY,
 FITNESS FOR A PARTICULAR PURPOSE AND NONINFRINGEMENT. IN NO EVENT SHALL THE
 AUTHORS OR COPYRIGHT HOLDERS BE LIABLE FOR ANY CLAIM, DAMAGES OR OTHER
 LIABILITY, WHETHER IN AN ACTION OF CONTRACT, TORT OR OTHERWISE, ARISING FROM,
 OUT OF OR IN CONNECTION WITH THE SOFTWARE OR THE USE OR OTHER DEALINGS IN THE
 SOFTWARE.

 You are under no obligation whatsoever to provide any bug fixes, patches, or
 upgrades to the features, functionality or performance of the source code
 ("Enhancements") to anyone; however, if you choose to make your Enhancements
 available either publicly, or directly to the author of this software, without
 imposing a separate written license agreement for such Enhancements, then you
 hereby grant the following license: a non-exclusive, royalty-free perpetual
 license to install, use, modify, prepare derivative works, incorporate into
 other computer software, distribute, and sublicense such enhancements or
 derivative works thereof, in binary and source code form.

*/

#define USE_COEFFICIENTS

#define INDICATE_PROGRESS
#define PRINT_PERSISTENCE_PAIRS

//#define USE_ROBINHOOD_HASHMAP

#include <algorithm>
#include <cassert>
#include <chrono>
#include <cmath>
#include <fstream>
#include <iostream>
#include <numeric>
#include <queue>
#include <sstream>
#include <unordered_map>

#ifdef USE_ROBINHOOD_HASHMAP

#include "robin-hood-hashing/src/include/robin_hood.h"

template <class Key, class T, class H, class E>
using hash_map = robin_hood::unordered_map<Key, T, H, E>;
template <class Key> using hash = robin_hood::hash<Key>;

#else

template <class Key, class T, class H, class E> using hash_map = std::unordered_map<Key, T, H, E>;
template <class Key> using hash = std::hash<Key>;

#endif

typedef float value_t;
typedef int64_t index_t;
typedef uint16_t coefficient_t;

#ifdef INDICATE_PROGRESS
static const std::chrono::milliseconds time_step(40);
#endif

static const std::string clear_line("\r\033[K");

static const size_t num_coefficient_bits = 8;

static const index_t max_simplex_index =
    (1l << (8 * sizeof(index_t) - 1 - num_coefficient_bits)) - 1;

void check_overflow(index_t i) {
	if
#ifdef USE_COEFFICIENTS
	    (i > max_simplex_index)
#else
	    (i < 0)
#endif
		throw std::overflow_error("simplex index " + std::to_string((uint64_t)i) +
		                          " in filtration is larger than maximum index " +
		                          std::to_string(max_simplex_index));
}

class binomial_coeff_table {
	std::vector<std::vector<index_t>> B;

public:
	binomial_coeff_table(index_t n, index_t k) : B(n + 1) {
		for (index_t i = 0; i <= n; ++i) {
			B[i].resize(k + 1, 0);
			B[i][0] = 1;
			for (index_t j = 1; j < std::min(i, k + 1); ++j)
				B[i][j] = B[i - 1][j - 1] + B[i - 1][j];
			if (i <= k) B[i][i] = 1;
			check_overflow(B[i][std::min(i >> 1, k)]);
		}
	}

	index_t operator()(index_t n, index_t k) const {
		assert(n < B.size() && k < B[n].size() && n >= k - 1);
		return B[n][k];
	}
};

bool is_prime(const coefficient_t n) {
	if (!(n & 1) || n < 2) return n == 2;
	for (coefficient_t p = 3; p <= n / p; p += 2)
		if (!(n % p)) return false;
	return true;
}

int normalize(const coefficient_t n, const coefficient_t modulus) {
	return n > modulus / 2 ? n - modulus : n;
}

std::vector<coefficient_t> multiplicative_inverse_vector(const coefficient_t m) {
	std::vector<coefficient_t> inverse(m);
	inverse[1] = 1;
	// m = a * (m / a) + m % a
	// Multipying with inverse(a) * inverse(m % a):
	// 0 = inverse(m % a) * (m / a) + inverse(a)  (mod m)
	for (coefficient_t a = 2; a < m; ++a) inverse[a] = m - (inverse[m % a] * (m / a)) % m;
	return inverse;
}

#ifdef USE_COEFFICIENTS

struct __attribute__((packed)) entry_t {
	index_t index : 8 * sizeof(index_t) - num_coefficient_bits;
	coefficient_t coefficient : num_coefficient_bits;
	entry_t(index_t _index, coefficient_t _coefficient)
	    : index(_index), coefficient(_coefficient) {}
	entry_t(index_t _index) : index(_index), coefficient(0) {}
	entry_t() : index(0), coefficient(0) {}
};

static_assert(sizeof(entry_t) == sizeof(index_t), "size of entry_t is not the same as index_t");

entry_t make_entry(index_t i, coefficient_t c) { return entry_t(i, c); }
index_t get_index(const entry_t& e) { return e.index; }
index_t get_coefficient(const entry_t& e) { return e.coefficient; }
void set_coefficient(entry_t& e, const coefficient_t c) { e.coefficient = c; }

std::ostream& operator<<(std::ostream& stream, const entry_t& e) {
	stream << get_index(e) << ":" << get_coefficient(e);
	return stream;
}

#else

typedef index_t entry_t;
const index_t get_index(const entry_t& i) { return i; }
index_t get_coefficient(const entry_t& i) { return 1; }
entry_t make_entry(index_t _index, coefficient_t _value) { return entry_t(_index); }
void set_coefficient(entry_t& e, const coefficient_t c) {}

#endif

const entry_t& get_entry(const entry_t& e) { return e; }

typedef std::pair<value_t, index_t> diameter_index_t;
value_t get_diameter(const diameter_index_t& i) { return i.first; }
index_t get_index(const diameter_index_t& i) { return i.second; }

typedef std::pair<index_t, value_t> index_diameter_t;
index_t get_index(const index_diameter_t& i) { return i.first; }
value_t get_diameter(const index_diameter_t& i) { return i.second; }

struct diameter_entry_t : std::pair<value_t, entry_t> {
	using std::pair<value_t, entry_t>::pair;
	diameter_entry_t(value_t _diameter, index_t _index, coefficient_t _coefficient)
	    : diameter_entry_t(_diameter, make_entry(_index, _coefficient)) {}
	diameter_entry_t(const diameter_index_t& _diameter_index, coefficient_t _coefficient)
	    : diameter_entry_t(get_diameter(_diameter_index),
	                       make_entry(get_index(_diameter_index), _coefficient)) {}
	diameter_entry_t(const diameter_index_t& _diameter_index)
	    : diameter_entry_t(get_diameter(_diameter_index),
	                       make_entry(get_index(_diameter_index), 0)) {}
	diameter_entry_t(const index_t& _index) : diameter_entry_t(0, _index, 0) {}
};

const entry_t& get_entry(const diameter_entry_t& p) { return p.second; }
entry_t& get_entry(diameter_entry_t& p) { return p.second; }
const index_t get_index(const diameter_entry_t& p) { return get_index(get_entry(p)); }
const coefficient_t get_coefficient(const diameter_entry_t& p) {
	return get_coefficient(get_entry(p));
}
const value_t& get_diameter(const diameter_entry_t& p) { return p.first; }
void set_coefficient(diameter_entry_t& p, const coefficient_t c) {
	set_coefficient(get_entry(p), c);
}

template <typename Entry> struct greater_diameter_or_smaller_index {
	bool operator()(const Entry& a, const Entry& b) {
		return (get_diameter(a) > get_diameter(b)) ||
		       ((get_diameter(a) == get_diameter(b)) && (get_index(a) < get_index(b)));
	}
};

template <typename Entry> struct smaller_diameter_or_greater_index {
	bool operator()(const Entry& a, const Entry& b) {
		return (get_diameter(a) < get_diameter(b)) ||
		       ((get_diameter(a) == get_diameter(b)) && (get_index(a) > get_index(b)));
	}
};

enum compressed_matrix_layout { LOWER_TRIANGULAR, UPPER_TRIANGULAR };

template <compressed_matrix_layout Layout> struct compressed_distance_matrix {
	std::vector<value_t> distances;
	std::vector<value_t*> rows;

	compressed_distance_matrix(std::vector<value_t>&& _distances)
	    : distances(std::move(_distances)), rows((1 + std::sqrt(1 + 8 * distances.size())) / 2) {
		assert(distances.size() == size() * (size() - 1) / 2);
		init_rows();
	}

	template <typename DistanceMatrix>
	compressed_distance_matrix(const DistanceMatrix& mat)
	    : distances(mat.size() * (mat.size() - 1) / 2), rows(mat.size()) {
		init_rows();

		for (size_t i = 1; i < size(); ++i)
			for (size_t j = 0; j < i; ++j) rows[i][j] = mat(i, j);
	}

	value_t operator()(const index_t i, const index_t j) const;
	size_t size() const { return rows.size(); }
	void init_rows();
};

typedef compressed_distance_matrix<LOWER_TRIANGULAR> compressed_lower_distance_matrix;
typedef compressed_distance_matrix<UPPER_TRIANGULAR> compressed_upper_distance_matrix;

template <> void compressed_lower_distance_matrix::init_rows() {
	value_t* pointer = &distances[0];
	for (size_t i = 1; i < size(); ++i) {
		rows[i] = pointer;
		pointer += i;
	}
}

template <> void compressed_upper_distance_matrix::init_rows() {
	value_t* pointer = &distances[0] - 1;
	for (size_t i = 0; i < size() - 1; ++i) {
		rows[i] = pointer;
		pointer += size() - i - 2;
	}
}

template <>
value_t compressed_lower_distance_matrix::operator()(const index_t i, const index_t j) const {
	return i == j ? 0 : i < j ? rows[j][i] : rows[i][j];
}

template <>
value_t compressed_upper_distance_matrix::operator()(const index_t i, const index_t j) const {
	return i == j ? 0 : i > j ? rows[j][i] : rows[i][j];
}

struct sparse_distance_matrix {
	std::vector<std::vector<index_diameter_t>> neighbors;

	index_t num_edges;

	sparse_distance_matrix(std::vector<std::vector<index_diameter_t>>&& _neighbors,
	                       index_t _num_edges)
	    : neighbors(std::move(_neighbors)), num_edges(_num_edges) {}

	template <typename DistanceMatrix>
	sparse_distance_matrix(const DistanceMatrix& mat, const value_t threshold)
	    : neighbors(mat.size()), num_edges(0) {

		for (size_t i = 0; i < size(); ++i)
			for (size_t j = 0; j < size(); ++j)
				if (i != j && mat(i, j) <= threshold) {
					++num_edges;
					neighbors[i].push_back({j, mat(i, j)});
				}
	}

	value_t operator()(const index_t i, const index_t j) const {
		auto neighbor =
		    std::lower_bound(neighbors[i].begin(), neighbors[i].end(), index_diameter_t{j, 0});
		return (neighbor != neighbors[i].end() && get_index(*neighbor) == j)
		           ? get_diameter(*neighbor)
		           : std::numeric_limits<value_t>::infinity();
	}

	size_t size() const { return neighbors.size(); }
};

struct euclidean_distance_matrix {
	std::vector<std::vector<value_t>> points;

	euclidean_distance_matrix(std::vector<std::vector<value_t>>&& _points)
	    : points(std::move(_points)) {
		for (auto p : points) { assert(p.size() == points.front().size()); }
	}

	value_t operator()(const index_t i, const index_t j) const {
		assert(i < points.size());
		assert(j < points.size());
		return std::sqrt(std::inner_product(
		    points[i].begin(), points[i].end(), points[j].begin(), value_t(), std::plus<value_t>(),
		    [](value_t u, value_t v) { return (u - v) * (u - v); }));
	}

	size_t size() const { return points.size(); }
};

class union_find {
	std::vector<index_t> parent;
	std::vector<uint8_t> rank;

public:
	union_find(const index_t n) : parent(n), rank(n, 0) {
		for (index_t i = 0; i < n; ++i) parent[i] = i;
	}

	index_t find(index_t x) {
		index_t y = x, z;
		while ((z = parent[y]) != y) y = z;
		while ((z = parent[x]) != y) {
			parent[x] = y;
			x = z;
		}
		return z;
	}

	void link(index_t x, index_t y) {
		if ((x = find(x)) == (y = find(y))) return;
		if (rank[x] > rank[y])
			parent[y] = x;
		else {
			parent[x] = y;
			if (rank[x] == rank[y]) ++rank[y];
		}
	}
};

template <typename T> T begin(std::pair<T, T>& p) { return p.first; }
template <typename T> T end(std::pair<T, T>& p) { return p.second; }

template <typename ValueType> class compressed_sparse_matrix {
	std::vector<size_t> bounds;
	std::vector<ValueType> entries;

	typedef typename std::vector<ValueType>::iterator iterator;
	typedef std::pair<iterator, iterator> iterator_pair;

public:
	size_t size() const { return bounds.size(); }

	iterator_pair subrange(const index_t index) {
		return {entries.begin() + (index == 0 ? 0 : bounds[index - 1]),
		        entries.begin() + bounds[index]};
	}

	void append_column() { bounds.push_back(entries.size()); }

	void push_back(const ValueType e) {
		assert(0 < size());
		entries.push_back(e);
		++bounds.back();
	}
};

template <class Predicate>
index_t get_max(index_t top, const index_t bottom, const Predicate pred) {
	if (!pred(top)) {
		index_t count = top - bottom;
		while (count > 0) {
			index_t step = count >> 1, mid = top - step;
			if (!pred(mid)) {
				top = mid - 1;
				count -= step + 1;
			} else
				count = step;
		}
	}
	return top;
}

template <typename DistanceMatrix> class ripser {
	const DistanceMatrix dist;
	const index_t n, dim_max;
	const value_t threshold;
	const float ratio;
	const coefficient_t modulus;
	const binomial_coeff_table binomial_coeff;
	const std::vector<coefficient_t> multiplicative_inverse;
	mutable std::vector<diameter_entry_t> cofacet_entries;
	mutable std::vector<index_t> vertices;

	struct entry_hash {
		std::size_t operator()(const entry_t& e) const { return hash<index_t>()(::get_index(e)); }
	};

	struct equal_index {
		bool operator()(const entry_t& e, const entry_t& f) const {
			return ::get_index(e) == ::get_index(f);
		}
	};

	typedef hash_map<entry_t, size_t, entry_hash, equal_index> entry_hash_map;

public:
	ripser(DistanceMatrix&& _dist, index_t _dim_max, value_t _threshold, float _ratio,
	       coefficient_t _modulus)
	    : dist(std::move(_dist)), n(dist.size()),
	      dim_max(std::min(_dim_max, index_t(dist.size() - 2))), threshold(_threshold),
	      ratio(_ratio), modulus(_modulus), binomial_coeff(n, dim_max + 2),
	      multiplicative_inverse(multiplicative_inverse_vector(_modulus)) {}

	index_t get_max_vertex(const index_t idx, const index_t k, const index_t n) const {
		return get_max(n, k - 1, [&](index_t w) -> bool { return (binomial_coeff(w, k) <= idx); });
	}

	index_t get_edge_index(const index_t i, const index_t j) const {
		return binomial_coeff(i, 2) + j;
	}

	template <typename OutputIterator>
	OutputIterator get_simplex_vertices(index_t idx, const index_t dim, index_t n,
	                                    OutputIterator out) const {
		--n;
		for (index_t k = dim + 1; k > 0; --k) {
			n = get_max_vertex(idx, k, n);
			*out++ = n;
			idx -= binomial_coeff(n, k);
		}
		return out;
	}

	value_t compute_diameter(const index_t index, index_t dim) const {
		value_t diam = -std::numeric_limits<value_t>::infinity();

		vertices.clear();
		get_simplex_vertices(index, dim, dist.size(), std::back_inserter(vertices));

		for (index_t i = 0; i <= dim; ++i)
			for (index_t j = 0; j < i; ++j) {
				diam = std::max(diam, dist(vertices[i], vertices[j]));
			}
		return diam;
	}

	class simplex_coboundary_enumerator;

	class simplex_boundary_enumerator {
	private:
		index_t idx_below, idx_above, j, k;
		const diameter_entry_t simplex;
		const coefficient_t modulus;
		const binomial_coeff_table& binomial_coeff;
		const index_t dim;
		const ripser& parent;

	public:
		simplex_boundary_enumerator(const diameter_entry_t _simplex, const index_t _dim,
		                            const ripser& _parent)
		    : idx_below(get_index(_simplex)), idx_above(0), j(_parent.n - 1), k(_dim),
		      simplex(_simplex), modulus(_parent.modulus), binomial_coeff(_parent.binomial_coeff),
		      dim(_dim), parent(_parent) {}

		bool has_next() { return (k >= 0); }

		diameter_entry_t next() {
			j = parent.get_max_vertex(idx_below, k + 1, j);

			index_t face_index = idx_above - binomial_coeff(j, k + 1) + idx_below;

			value_t face_diameter = parent.compute_diameter(face_index, dim - 1);

			coefficient_t face_coefficient =
			    (k & 1 ? -1 + modulus : 1) * get_coefficient(simplex) % modulus;

			idx_below -= binomial_coeff(j, k + 1);
			idx_above += binomial_coeff(j, k);

			--k;

			return diameter_entry_t(face_diameter, face_index, face_coefficient);
		}
	};

	diameter_entry_t get_apparent_facet(const diameter_entry_t simplex, const index_t dim) {
		simplex_boundary_enumerator facets(simplex, dim, *this);
		while (facets.has_next()) {
			diameter_entry_t facet = facets.next();
			if (get_diameter(facet) == get_diameter(simplex)) {
				simplex_coboundary_enumerator cofacets(facet, dim - 1, *this);
				while (cofacets.has_next()) {
<<<<<<< HEAD
					diameter_entry_t cofacet = cofacets.next();
					if (get_diameter(cofacet) == get_diameter(simplex))
						return (get_index(cofacet) == get_index(simplex)) ? facet
						                                                  : diameter_entry_t(-1);
				}
			}
		}
		return diameter_entry_t(-1);
=======
					auto cofacet = cofacets.next();
					if (get_diameter(cofacet) == get_diameter(simplex))
						return (get_index(cofacet) == get_index(simplex)) ? facet
						                                                  : std::make_pair(0, -1);
				}
			}
		}
		return std::make_pair(0, -1);
>>>>>>> 4fc95859
	}

	diameter_entry_t get_apparent_cofacet(const diameter_entry_t simplex, const index_t dim) {
		simplex_coboundary_enumerator cofacets(simplex, dim, *this);
		while (cofacets.has_next()) {
			diameter_entry_t cofacet = cofacets.next();
			if (get_diameter(cofacet) == get_diameter(simplex)) {
				simplex_boundary_enumerator facets(cofacet, dim + 1, *this);
				while (facets.has_next()) {
					auto facet = facets.next();
					if (get_diameter(facet) == get_diameter(simplex))
						return (get_index(facet) == get_index(simplex)) ? cofacet
<<<<<<< HEAD
						                                                : diameter_entry_t(-1);
				}
			}
		}
		return diameter_entry_t(-1);
=======
						                                                : std::make_pair(0, -1);
				}
			}
		}
		return std::make_pair(0, -1);
>>>>>>> 4fc95859
	}

	void assemble_columns_to_reduce(std::vector<diameter_index_t>& simplices,
	                                std::vector<diameter_index_t>& columns_to_reduce,
	                                entry_hash_map& pivot_column_index, index_t dim) {

#ifdef INDICATE_PROGRESS
		std::cerr << clear_line << "assembling columns" << std::flush;
		std::chrono::steady_clock::time_point next = std::chrono::steady_clock::now() + time_step;
#endif

		columns_to_reduce.clear();
		std::vector<diameter_index_t> next_simplices;

		for (diameter_index_t& simplex : simplices) {
			simplex_coboundary_enumerator cofacets(diameter_entry_t(simplex, 1), dim - 1, *this);

			while (cofacets.has_next(false)) {
#ifdef INDICATE_PROGRESS
				if (std::chrono::steady_clock::now() > next) {
					std::cerr << clear_line << "assembling " << next_simplices.size()
					          << " columns (processing " << std::distance(&simplices[0], &simplex)
					          << "/" << simplices.size() << " simplices)" << std::flush;
					next = std::chrono::steady_clock::now() + time_step;
				}
#endif
				auto cofacet = cofacets.next();
				if (get_diameter(cofacet) <= threshold) {

					next_simplices.push_back({get_diameter(cofacet), get_index(cofacet)});

<<<<<<< HEAD
					if ((pivot_column_index.find(get_entry(cofacet)) == pivot_column_index.end()) &&
					    (get_index(get_apparent_cofacet(cofacet, dim + 1)) == -1) &&
					    (get_index(get_apparent_facet(cofacet, dim + 1)) == -1))
=======
					if ((get_index(get_apparent_cofacet(cofacet, dim)) == -1) &&
					    (pivot_column_index.find(get_entry(cofacet)) == pivot_column_index.end()) &&
					    (get_index(get_apparent_facet(cofacet, dim)) == -1))
>>>>>>> 4fc95859
						columns_to_reduce.push_back({get_diameter(cofacet), get_index(cofacet)});
				}
			}
		}

		simplices.swap(next_simplices);

#ifdef INDICATE_PROGRESS
		std::cerr << clear_line << "sorting " << columns_to_reduce.size() << " columns"
		          << std::flush;
#endif

		std::sort(columns_to_reduce.begin(), columns_to_reduce.end(),
		          greater_diameter_or_smaller_index<diameter_index_t>());
#ifdef INDICATE_PROGRESS
		std::cerr << clear_line << std::flush;
#endif
	}

	void compute_dim_0_pairs(std::vector<diameter_index_t>& edges,
	                         std::vector<diameter_index_t>& columns_to_reduce) {
#ifdef PRINT_PERSISTENCE_PAIRS
		std::cout << "persistence intervals in dim 0:" << std::endl;
#endif

		union_find dset(n);

		edges = get_edges();
		std::sort(edges.rbegin(), edges.rend(),
		          greater_diameter_or_smaller_index<diameter_index_t>());

#ifdef PRINT_PERSISTENCE_PAIRS
		std::cout << "persistence intervals in dim 0:" << std::endl;
#endif

		std::vector<index_t> vertices_of_edge(2);
		for (auto e : edges) {
			get_simplex_vertices(get_index(e), 1, n, vertices_of_edge.rbegin());
			index_t u = dset.find(vertices_of_edge[0]), v = dset.find(vertices_of_edge[1]);

			if (u != v) {
#ifdef PRINT_PERSISTENCE_PAIRS
				if (get_diameter(e) != 0)
					std::cout << " [0," << get_diameter(e) << "):  {[" << u << "]"
#ifdef USE_COEFFICIENTS
					          << (modulus != 2 ? ":1" : "")
#endif
					          << ", [" << v << "]"
#ifdef USE_COEFFICIENTS
					          << (modulus != 2 ? ":-1" : "")
#endif
					          << "}" << std::endl;

#endif
				dset.link(u, v);
<<<<<<< HEAD
			} else {
				if ((get_index(get_apparent_cofacet(e, 1)) == -1) &&
				    (get_index(get_apparent_facet(e, 1)) == -1))
					columns_to_reduce.push_back(e);
			}
=======
			} else if (get_index(get_apparent_cofacet(e, 1)) == -1)
				columns_to_reduce.push_back(e);
>>>>>>> 4fc95859
		}
		std::reverse(columns_to_reduce.begin(), columns_to_reduce.end());

#ifdef PRINT_PERSISTENCE_PAIRS
		for (index_t i = 0; i < n; ++i)
			if (dset.find(i) == i)
				std::cout << " [0, ):  {[" << i << "]"
#ifdef USE_COEFFICIENTS
				          << ":1"
#endif
				          << "}" << std::endl;
#endif
	}

	template <typename Chain> void print_chain(Chain cycle, index_t dim) {
		diameter_entry_t e;

		std::cout << "{";
		while (get_index(e = get_pivot(cycle)) != -1) {
			vertices.resize(dim + 1);
			get_simplex_vertices(get_index(e), dim, n, vertices.rbegin());

			std::cout << "[";
			auto it = vertices.begin();
			if (it != vertices.end()) {
				std::cout << *it++;
				while (it != vertices.end()) std::cout << "," << *it++;
			}
			std::cout << "]";
#ifdef USE_COEFFICIENTS
			if (modulus != 2) std::cout << ":" << normalize(get_coefficient(e), modulus);
#endif
			std::cout << " (" << get_diameter(e) << ")";
			cycle.pop();
			if (get_index(e = get_pivot(cycle)) != -1) std::cout << ", ";
		}
		std::cout << "}" << std::endl;
	}

	template <typename Column> diameter_entry_t pop_pivot(Column& column) {
		diameter_entry_t pivot(-1);
#ifdef USE_COEFFICIENTS
		while (!column.empty()) {
			if (get_coefficient(pivot) == 0)
				pivot = column.top();
			else if (get_index(column.top()) != get_index(pivot))
				return pivot;
			else
				set_coefficient(pivot,
				                (get_coefficient(pivot) + get_coefficient(column.top())) % modulus);
			column.pop();
		}
		return (get_coefficient(pivot) == 0) ? -1 : pivot;
#else
		while (!column.empty()) {
			pivot = column.top();
			column.pop();
			if (column.empty() || get_index(column.top()) != get_index(pivot)) return pivot;
			column.pop();
		}
		return -1;
#endif
	}

	template <typename Column> diameter_entry_t get_pivot(Column& column) {
		diameter_entry_t result = pop_pivot(column);
		if (get_index(result) != -1) column.push(result);
		return result;
	}

	template <typename BoundaryEnumerator, typename Column>
	diameter_entry_t init_coboundary_and_get_pivot(const diameter_entry_t simplex,
	                                               Column& working_coboundary, const index_t& dim,
	                                               entry_hash_map& pivot_column_index) {
		bool check_for_emergent_pair = false;
		cofacet_entries.clear();
		BoundaryEnumerator cofacets(simplex, dim, *this);
		while (cofacets.has_next()) {
			diameter_entry_t cofacet = cofacets.next();
			if (get_diameter(cofacet) <= threshold) {
				cofacet_entries.push_back(cofacet);
				if (check_for_emergent_pair && (get_diameter(simplex) == get_diameter(cofacet))) {
					if ((pivot_column_index.find(get_entry(cofacet)) == pivot_column_index.end()) &&
					    (get_index(get_apparent_facet(cofacet, dim + 1)) == -1))
						return cofacet;
					check_for_emergent_pair = false;
				}
			}
		}
		for (auto cofacet : cofacet_entries) working_coboundary.push(cofacet);
		return get_pivot(working_coboundary);
	}

	template <typename BoundaryEnumerator, typename Column>
	void add_simplex_coboundary(const diameter_entry_t simplex, const index_t& dim,
	                            Column& working_reduction_column, Column& working_coboundary) {
		working_reduction_column.push(simplex);
		BoundaryEnumerator cofacets(simplex, dim, *this);
		while (cofacets.has_next()) {
			diameter_entry_t cofacet = cofacets.next();
			if (get_diameter(cofacet) <= threshold) working_coboundary.push(cofacet);
		}
	}

	template <typename BoundaryEnumerator, typename Column>
	void add_coboundary(compressed_sparse_matrix<diameter_entry_t>& reduction_matrix,
	                    const std::vector<diameter_index_t>& columns_to_reduce,
	                    const size_t index_column_to_add, const coefficient_t factor,
	                    const size_t& dim, Column& working_reduction_column,
	                    Column& working_coboundary) {
		diameter_entry_t column_to_add(columns_to_reduce[index_column_to_add], factor);
		add_simplex_coboundary<BoundaryEnumerator>(column_to_add, dim, working_reduction_column,
		                                           working_coboundary);

		for (diameter_entry_t simplex : reduction_matrix.subrange(index_column_to_add)) {
			set_coefficient(simplex, get_coefficient(simplex) * factor % modulus);
			add_simplex_coboundary<BoundaryEnumerator>(simplex, dim, working_reduction_column,
			                                           working_coboundary);
		}
	}

	template <typename BoundaryEnumerator, typename Sorter, bool cohomology = true>
	void compute_pairs(const std::vector<diameter_index_t>& columns_to_reduce,
	                   entry_hash_map& pivot_column_index, const index_t dim) {

#ifdef PRINT_PERSISTENCE_PAIRS
		if (!cohomology)
			std::cout << "persistent homology intervals in dim " << dim - 1 << ":" << std::endl;
		else
			std::cout << "persistent cohomology intervals in dim " << dim << ":" << std::endl;
#endif

		compressed_sparse_matrix<diameter_entry_t> reduction_matrix;

#ifdef INDICATE_PROGRESS
		std::chrono::steady_clock::time_point next = std::chrono::steady_clock::now() + time_step;
#endif
		for (size_t index_column_to_reduce = 0; index_column_to_reduce < columns_to_reduce.size();
		     ++index_column_to_reduce) {

			diameter_entry_t column_to_reduce(columns_to_reduce[index_column_to_reduce], 1);
			value_t diameter = get_diameter(column_to_reduce);

			reduction_matrix.append_column();

			std::priority_queue<diameter_entry_t, std::vector<diameter_entry_t>, Sorter>
			    working_reduction_column, working_coboundary, final_coboundary;

<<<<<<< HEAD
			diameter_entry_t e, pivot = init_coboundary_and_get_pivot<BoundaryEnumerator>(
=======
			diameter_entry_t e, pivot = init_coboundary_and_get_pivot(
>>>>>>> 4fc95859
			                        column_to_reduce, working_coboundary, dim, pivot_column_index);

			while (true) {
#ifdef INDICATE_PROGRESS
				if (std::chrono::steady_clock::now() > next) {
					std::cerr << clear_line << "reducing column " << index_column_to_reduce + 1
					          << "/" << columns_to_reduce.size() << " (diameter " << diameter << ")"
					          << std::flush;
					next = std::chrono::steady_clock::now() + time_step;
				}
#endif
				if (get_index(pivot) != -1) {
					auto pair = pivot_column_index.find(get_entry(pivot));
					if (pair != pivot_column_index.end()) {
						entry_t other_pivot = pair->first;
						index_t index_column_to_add = pair->second;
						coefficient_t factor =
						    modulus - get_coefficient(pivot) *
						                  multiplicative_inverse[get_coefficient(other_pivot)] %
						                  modulus;

						add_coboundary<BoundaryEnumerator>(
						    reduction_matrix, columns_to_reduce, index_column_to_add, factor, dim,
						    working_reduction_column, working_coboundary);

						pivot = get_pivot(working_coboundary);
<<<<<<< HEAD
					} else if (cohomology
					               ? get_index(e = get_apparent_facet(pivot, dim + 1)) != -1
					               : get_index(e = get_apparent_cofacet(pivot, dim - 1)) != -1) {

						set_coefficient(e, modulus - get_coefficient(e));

						add_simplex_coboundary<BoundaryEnumerator>(e, dim, working_reduction_column,
						                                           working_coboundary);
=======
					} else if (get_index(e = get_apparent_facet(pivot, dim + 1)) != -1) {

						set_coefficient(e, modulus - get_coefficient(e));

						add_simplex_coboundary(e, dim, working_reduction_column,
						                       working_coboundary);
>>>>>>> 4fc95859

						pivot = get_pivot(working_coboundary);

					} else {
						if (final_coboundary.empty()) {
							pivot_column_index.insert({get_entry(pivot), index_column_to_reduce});
							
							while (true) {
								diameter_entry_t e = pop_pivot(working_reduction_column);
								if (get_index(e) == -1) break;
								assert(get_coefficient(e) > 0);
								reduction_matrix.push_back(e);
							}

							value_t birth = get_diameter(pivot);
							if (cohomology || (birth * ratio >= diameter)) break;
							else {
								std::cout << " [" << birth << "," << diameter << "):  ";
								print_chain(working_coboundary, dim - 1);
							}
						}

						final_coboundary.push(pop_pivot(working_coboundary));
						pivot = get_pivot(working_coboundary);
					}
				} else {
					if (final_coboundary.empty()) {
#ifdef PRINT_PERSISTENCE_PAIRS
#ifdef INDICATE_PROGRESS
						std::cerr << clear_line << std::flush;
#endif
						std::cout << "+[" << diameter << ", ):  ";
						print_chain(working_reduction_column, dim);
#endif

					} else {
						pivot = get_pivot(final_coboundary);
						value_t death = get_diameter(pivot);
						if (diameter != death) {
#ifdef INDICATE_PROGRESS
							std::cerr << clear_line << std::flush;
#endif

							if (cohomology)
								std::cout << " [" << death << "," << diameter << ")" << std::endl;
							else {
//								std::cout << " [" << death << "," << diameter << "):  ";
								print_chain(final_coboundary, dim - 1);
							}
						}
					}
					break;
				}
			}
		}
#ifdef INDICATE_PROGRESS
		std::cerr << clear_line << std::flush;
#endif
	}

	std::vector<diameter_index_t> get_edges();

	void compute_barcodes() {
		std::vector<diameter_index_t> simplices, columns_to_reduce;

		compute_dim_0_pairs(simplices, columns_to_reduce);

		for (index_t dim = 1; dim <= dim_max; ++dim) {
			entry_hash_map pivot_column_index;
			pivot_column_index.reserve(columns_to_reduce.size());

			compute_pairs<simplex_coboundary_enumerator,
			              greater_diameter_or_smaller_index<diameter_entry_t>>(
			    columns_to_reduce, pivot_column_index, dim);

			std::vector<diameter_index_t> boundary_columns_to_reduce;

			for (auto it = pivot_column_index.begin(); it != pivot_column_index.end(); ++it) {
				auto pair = *it;

				index_t pivot_row_index = get_index(pair.first);
				boundary_columns_to_reduce.push_back(
				    std::make_pair(compute_diameter(pivot_row_index, dim + 1), pivot_row_index));

				// TODO: essential indices missing (required for thresholding)
			}

			std::sort(boundary_columns_to_reduce.rbegin(), boundary_columns_to_reduce.rend(),
			          greater_diameter_or_smaller_index<diameter_index_t>());

			entry_hash_map boundary_pivot_column_index;
			boundary_pivot_column_index.reserve(boundary_columns_to_reduce.size());

			compute_pairs<simplex_boundary_enumerator,
			              smaller_diameter_or_greater_index<diameter_entry_t>, false>(
			    boundary_columns_to_reduce, boundary_pivot_column_index, dim + 1);

			if (dim < dim_max) {
				assemble_columns_to_reduce(simplices, columns_to_reduce, pivot_column_index,
				                           dim + 1);
			}
		}
	}
};

template <> class ripser<compressed_lower_distance_matrix>::simplex_coboundary_enumerator {
	index_t idx_below, idx_above, j, k;
	std::vector<index_t> vertices;
	const diameter_entry_t simplex;
	const coefficient_t modulus;
	const compressed_lower_distance_matrix& dist;
	const binomial_coeff_table& binomial_coeff;

public:
	simplex_coboundary_enumerator(const diameter_entry_t _simplex, const index_t _dim,
	                              const ripser& parent)
	    : idx_below(get_index(_simplex)), idx_above(0), j(parent.n - 1), k(_dim + 1),
	      vertices(_dim + 1), simplex(_simplex), modulus(parent.modulus), dist(parent.dist),
	      binomial_coeff(parent.binomial_coeff) {
		parent.get_simplex_vertices(get_index(_simplex), _dim, parent.n, vertices.rbegin());
	}

	bool has_next(bool all_cofacets = true) {
		return (j >= k && (all_cofacets || binomial_coeff(j, k) > idx_below));
	}

	diameter_entry_t next() {
		while ((binomial_coeff(j, k) <= idx_below)) {
			idx_below -= binomial_coeff(j, k);
			idx_above += binomial_coeff(j, k + 1);
			--j;
			--k;
			assert(k != -1);
		}
		value_t cofacet_diameter = get_diameter(simplex);
		for (index_t i : vertices) cofacet_diameter = std::max(cofacet_diameter, dist(j, i));
		index_t cofacet_index = idx_above + binomial_coeff(j--, k + 1) + idx_below;
		coefficient_t cofacet_coefficient =
		    (k & 1 ? modulus - 1 : 1) * get_coefficient(simplex) % modulus;
		return diameter_entry_t(cofacet_diameter, cofacet_index, cofacet_coefficient);
	}
};

template <> class ripser<sparse_distance_matrix>::simplex_coboundary_enumerator {
	index_t idx_below, idx_above, k;
	std::vector<index_t> vertices;
	const diameter_entry_t simplex;
	const coefficient_t modulus;
	const sparse_distance_matrix& dist;
	const binomial_coeff_table& binomial_coeff;
	std::vector<std::vector<index_diameter_t>::const_reverse_iterator> neighbor_it;
	std::vector<std::vector<index_diameter_t>::const_reverse_iterator> neighbor_end;
	index_diameter_t neighbor;

public:
	simplex_coboundary_enumerator(const diameter_entry_t _simplex, const index_t _dim,
	                              const ripser& _parent)
	    : idx_below(get_index(_simplex)), idx_above(0), k(_dim + 1), vertices(_dim + 1),
	      simplex(_simplex), modulus(_parent.modulus), dist(_parent.dist),
	      binomial_coeff(_parent.binomial_coeff),
          neighbor_it(_dim + 1), neighbor_end(_dim + 1) {

		_parent.get_simplex_vertices(idx_below, _dim, _parent.n, vertices.rbegin());

		for (size_t i = 0; i <= _dim; ++i) {
			auto v = vertices[i];
			neighbor_it[i] = dist.neighbors[v].rbegin();
			neighbor_end[i] = dist.neighbors[v].rend();
		}

	}

	bool has_next(bool all_cofacets = true) {
		for (auto &it0 = neighbor_it[0], &end0 = neighbor_end[0]; it0 != end0; ++it0) {
			neighbor = *it0;
			for (size_t idx = 1; idx < neighbor_it.size(); ++idx) {
				auto &it = neighbor_it[idx], end = neighbor_end[idx];
				while (get_index(*it) > get_index(neighbor))
					if (++it == end) return false;
				if (get_index(*it) != get_index(neighbor))
					goto continue_outer;
				else
					neighbor = std::max(neighbor, *it);
			}
			while (k > 0 && vertices[k - 1] > get_index(neighbor)) {
				if (!all_cofacets) return false;
				idx_below -= binomial_coeff(vertices[k - 1], k);
				idx_above += binomial_coeff(vertices[k - 1], k + 1);
				--k;
			}
			return true;
		continue_outer:;
		}
		return false;
	}

	diameter_entry_t next() {
		++neighbor_it[0];
		value_t cofacet_diameter = std::max(get_diameter(simplex), get_diameter(neighbor));
		index_t cofacet_index = idx_above + binomial_coeff(get_index(neighbor), k + 1) + idx_below;
		coefficient_t cofacet_coefficient =
		    (k & 1 ? modulus - 1 : 1) * get_coefficient(simplex) % modulus;
		return diameter_entry_t(cofacet_diameter, cofacet_index, cofacet_coefficient);
	}
};

template <> std::vector<diameter_index_t> ripser<compressed_lower_distance_matrix>::get_edges() {
	std::vector<diameter_index_t> edges;
	std::vector<index_t> vertices(2);
	for (index_t index = binomial_coeff(n, 2); index-- > 0;) {
		get_simplex_vertices(index, 1, dist.size(), vertices.rbegin());
		value_t length = dist(vertices[0], vertices[1]);
		if (length <= threshold) edges.push_back({length, index});
	}
	return edges;
}

template <> std::vector<diameter_index_t> ripser<sparse_distance_matrix>::get_edges() {
	std::vector<diameter_index_t> edges;
	for (index_t i = 0; i < n; ++i)
		for (auto n : dist.neighbors[i]) {
			index_t j = get_index(n);
			if (i > j) edges.push_back({get_diameter(n), get_edge_index(i, j)});
		}
	return edges;
}

enum file_format {
	LOWER_DISTANCE_MATRIX,
	UPPER_DISTANCE_MATRIX,
	DISTANCE_MATRIX,
	POINT_CLOUD,
	DIPHA,
	SPARSE,
	BINARY
};

static const uint16_t endian_check(0xff00);
static const bool is_big_endian = *reinterpret_cast<const uint8_t*>(&endian_check);

template <typename T> T read(std::istream& input_stream) {
	T result;
	char* p = reinterpret_cast<char*>(&result);
	if (input_stream.read(p, sizeof(T)).gcount() != sizeof(T)) return T();
	if (is_big_endian) std::reverse(p, p + sizeof(T));
	return result;
}

compressed_lower_distance_matrix read_point_cloud(std::istream& input_stream) {
	std::vector<std::vector<value_t>> points;

	std::string line;
	value_t value;
	while (std::getline(input_stream, line)) {
		std::vector<value_t> point;
		std::istringstream s(line);
		while (s >> value) {
			point.push_back(value);
			s.ignore();
		}
		if (!point.empty()) points.push_back(point);
		assert(point.size() == points.front().size());
	}

	euclidean_distance_matrix eucl_dist(std::move(points));
	index_t n = eucl_dist.size();
	std::cout << "point cloud with " << n << " points in dimension "
	          << eucl_dist.points.front().size() << std::endl;

	std::vector<value_t> distances;
	for (int i = 0; i < n; ++i)
		for (int j = 0; j < i; ++j) distances.push_back(eucl_dist(i, j));

	return compressed_lower_distance_matrix(std::move(distances));
}

sparse_distance_matrix read_sparse_distance_matrix(std::istream& input_stream) {
	std::vector<std::vector<index_diameter_t>> neighbors;
	index_t num_edges = 0;

	std::string line;
	while (std::getline(input_stream, line)) {
		std::istringstream s(line);
		size_t i, j;
		value_t value;
		s >> i;
		s >> j;
		s >> value;
		if (i != j) {
			neighbors.resize(std::max({neighbors.size(), i + 1, j + 1}));
			neighbors[i].push_back({j, value});
			neighbors[j].push_back({i, value});
			++num_edges;
		}
	}

	for (size_t i = 0; i < neighbors.size(); ++i)
		std::sort(neighbors[i].begin(), neighbors[i].end());

	return sparse_distance_matrix(std::move(neighbors), num_edges);
}

compressed_lower_distance_matrix read_lower_distance_matrix(std::istream& input_stream) {
	std::vector<value_t> distances;
	value_t value;
	while (input_stream >> value) {
		distances.push_back(value);
		input_stream.ignore();
	}

	return compressed_lower_distance_matrix(std::move(distances));
}

compressed_lower_distance_matrix read_upper_distance_matrix(std::istream& input_stream) {
	std::vector<value_t> distances;
	value_t value;
	while (input_stream >> value) {
		distances.push_back(value);
		input_stream.ignore();
	}

	return compressed_lower_distance_matrix(compressed_upper_distance_matrix(std::move(distances)));
}

compressed_lower_distance_matrix read_distance_matrix(std::istream& input_stream) {
	std::vector<value_t> distances;

	std::string line;
	value_t value;
	for (int i = 0; std::getline(input_stream, line); ++i) {
		std::istringstream s(line);
		for (int j = 0; j < i && s >> value; ++j) {
			distances.push_back(value);
			s.ignore();
		}
	}

	return compressed_lower_distance_matrix(std::move(distances));
}

compressed_lower_distance_matrix read_dipha(std::istream& input_stream) {
	if (read<int64_t>(input_stream) != 8067171840) {
		std::cerr << "input is not a Dipha file (magic number: 8067171840)" << std::endl;
		exit(-1);
	}

	if (read<int64_t>(input_stream) != 7) {
		std::cerr << "input is not a Dipha distance matrix (file type: 7)" << std::endl;
		exit(-1);
	}

	index_t n = read<int64_t>(input_stream);

	std::vector<value_t> distances;

	for (int i = 0; i < n; ++i)
		for (int j = 0; j < n; ++j)
			if (i > j)
				distances.push_back(read<double>(input_stream));
			else
				read<double>(input_stream);

	return compressed_lower_distance_matrix(std::move(distances));
}

compressed_lower_distance_matrix read_binary(std::istream& input_stream) {
	std::vector<value_t> distances;
	while (!input_stream.eof()) distances.push_back(read<value_t>(input_stream));
	return compressed_lower_distance_matrix(std::move(distances));
}

compressed_lower_distance_matrix read_file(std::istream& input_stream, const file_format format) {
	switch (format) {
	case LOWER_DISTANCE_MATRIX:
		return read_lower_distance_matrix(input_stream);
	case UPPER_DISTANCE_MATRIX:
		return read_upper_distance_matrix(input_stream);
	case DISTANCE_MATRIX:
		return read_distance_matrix(input_stream);
	case POINT_CLOUD:
		return read_point_cloud(input_stream);
	case DIPHA:
		return read_dipha(input_stream);
	default:
		return read_binary(input_stream);
	}
}

void print_usage_and_exit(int exit_code) {
	std::cerr
	    << "Usage: "
	    << "ripser "
	    << "[options] [filename]" << std::endl
	    << std::endl
	    << "Options:" << std::endl
	    << std::endl
	    << "  --help           print this screen" << std::endl
	    << "  --format         use the specified file format for the input. Options are:"
	    << std::endl
	    << "                     lower-distance (lower triangular distance matrix; default)"
	    << std::endl
	    << "                     upper-distance (upper triangular distance matrix)" << std::endl
	    << "                     distance       (full distance matrix)" << std::endl
	    << "                     point-cloud    (point cloud in Euclidean space)" << std::endl
	    << "                     dipha          (distance matrix in DIPHA file format)" << std::endl
	    << "                     sparse         (sparse distance matrix in sparse triplet format)"
	    << std::endl
	    << "                     binary         (lower triangular distance matrix in binary format)"
	    << std::endl
	    << "  --dim <k>        compute persistent homology up to dimension k" << std::endl
	    << "  --threshold <t>  compute Rips complexes up to diameter t" << std::endl
#ifdef USE_COEFFICIENTS
	    << "  --modulus <p>    compute homology with coefficients in the prime field Z/pZ"
	    << std::endl
#endif
	    << "  --ratio <r>      only show persistence pairs with death/birth ratio > r" << std::endl
	    << std::endl;
	exit(exit_code);
}

int main(int argc, char** argv) {
	const char* filename = nullptr;

	file_format format = DISTANCE_MATRIX;

	index_t dim_max = 1;
	value_t threshold = std::numeric_limits<value_t>::max();
	float ratio = 1;
	coefficient_t modulus = 2;

	for (index_t i = 1; i < argc; ++i) {
		const std::string arg(argv[i]);
		if (arg == "--help") {
			print_usage_and_exit(0);
		} else if (arg == "--dim") {
			std::string parameter = std::string(argv[++i]);
			size_t next_pos;
			dim_max = std::stol(parameter, &next_pos);
			if (next_pos != parameter.size()) print_usage_and_exit(-1);
		} else if (arg == "--threshold") {
			std::string parameter = std::string(argv[++i]);
			size_t next_pos;
			threshold = std::stof(parameter, &next_pos);
			if (next_pos != parameter.size()) print_usage_and_exit(-1);
		} else if (arg == "--ratio") {
			std::string parameter = std::string(argv[++i]);
			size_t next_pos;
			ratio = std::stof(parameter, &next_pos);
			if (next_pos != parameter.size()) print_usage_and_exit(-1);
		} else if (arg == "--format") {
			std::string parameter = std::string(argv[++i]);
			if (parameter.rfind("lower", 0) == 0)
				format = LOWER_DISTANCE_MATRIX;
			else if (parameter.rfind("upper", 0) == 0)
				format = UPPER_DISTANCE_MATRIX;
			else if (parameter.rfind("dist", 0) == 0)
				format = DISTANCE_MATRIX;
			else if (parameter.rfind("point", 0) == 0)
				format = POINT_CLOUD;
			else if (parameter == "dipha")
				format = DIPHA;
			else if (parameter == "sparse")
				format = SPARSE;
			else if (parameter == "binary")
				format = BINARY;
			else
				print_usage_and_exit(-1);
#ifdef USE_COEFFICIENTS
		} else if (arg == "--modulus") {
			std::string parameter = std::string(argv[++i]);
			size_t next_pos;
			modulus = std::stol(parameter, &next_pos);
			if (next_pos != parameter.size() || !is_prime(modulus)) print_usage_and_exit(-1);
#endif
		} else {
			if (filename) { print_usage_and_exit(-1); }
			filename = argv[i];
		}
	}

	std::ifstream file_stream(filename);
	if (filename && file_stream.fail()) {
		std::cerr << "couldn't open file " << filename << std::endl;
		exit(-1);
	}

	if (format == SPARSE) {
		sparse_distance_matrix dist =
		    read_sparse_distance_matrix(filename ? file_stream : std::cin);
		std::cout << "sparse distance matrix with " << dist.size() << " points and "
		          << dist.num_edges << "/" << (dist.size() * (dist.size() - 1)) / 2 << " entries"
		          << std::endl;

		ripser<sparse_distance_matrix>(std::move(dist), dim_max, threshold, ratio, modulus)
		    .compute_barcodes();
	} else {
		compressed_lower_distance_matrix dist =
		    read_file(filename ? file_stream : std::cin, format);

		value_t min = std::numeric_limits<value_t>::infinity(),
		        max = -std::numeric_limits<value_t>::infinity(), max_finite = max;
		int num_edges = 0;

		value_t enclosing_radius = std::numeric_limits<value_t>::infinity();
		if (threshold == std::numeric_limits<value_t>::max()) {
			for (size_t i = 0; i < dist.size(); ++i) {
				value_t r_i = -std::numeric_limits<value_t>::infinity();
				for (size_t j = 0; j < dist.size(); ++j) r_i = std::max(r_i, dist(i, j));
				enclosing_radius = std::min(enclosing_radius, r_i);
			}
		}

		for (auto d : dist.distances) {
			min = std::min(min, d);
			max = std::max(max, d);
			max_finite =
			    d != std::numeric_limits<value_t>::infinity() ? std::max(max, d) : max_finite;
			if (d <= threshold) ++num_edges;
		}
		std::cout << "value range: [" << min << "," << max_finite << "]" << std::endl;

		if (threshold == std::numeric_limits<value_t>::max()) {
			std::cout << "distance matrix with " << dist.size()
			          << " points, using threshold at enclosing radius " << enclosing_radius
			          << std::endl;
			ripser<compressed_lower_distance_matrix>(std::move(dist), dim_max, enclosing_radius,
			                                         ratio, modulus)
			    .compute_barcodes();
		} else {
			std::cout << "sparse distance matrix with " << dist.size() << " points and "
			          << num_edges << "/" << (dist.size() * dist.size() - 1) / 2 << " entries"
			          << std::endl;

			ripser<sparse_distance_matrix>(sparse_distance_matrix(std::move(dist), threshold),
			                               dim_max, threshold, ratio, modulus)
			    .compute_barcodes();
		}
		exit(0);
	}
}<|MERGE_RESOLUTION|>--- conflicted
+++ resolved
@@ -508,7 +508,6 @@
 			if (get_diameter(facet) == get_diameter(simplex)) {
 				simplex_coboundary_enumerator cofacets(facet, dim - 1, *this);
 				while (cofacets.has_next()) {
-<<<<<<< HEAD
 					diameter_entry_t cofacet = cofacets.next();
 					if (get_diameter(cofacet) == get_diameter(simplex))
 						return (get_index(cofacet) == get_index(simplex)) ? facet
@@ -517,16 +516,6 @@
 			}
 		}
 		return diameter_entry_t(-1);
-=======
-					auto cofacet = cofacets.next();
-					if (get_diameter(cofacet) == get_diameter(simplex))
-						return (get_index(cofacet) == get_index(simplex)) ? facet
-						                                                  : std::make_pair(0, -1);
-				}
-			}
-		}
-		return std::make_pair(0, -1);
->>>>>>> 4fc95859
 	}
 
 	diameter_entry_t get_apparent_cofacet(const diameter_entry_t simplex, const index_t dim) {
@@ -539,19 +528,11 @@
 					auto facet = facets.next();
 					if (get_diameter(facet) == get_diameter(simplex))
 						return (get_index(facet) == get_index(simplex)) ? cofacet
-<<<<<<< HEAD
 						                                                : diameter_entry_t(-1);
 				}
 			}
 		}
 		return diameter_entry_t(-1);
-=======
-						                                                : std::make_pair(0, -1);
-				}
-			}
-		}
-		return std::make_pair(0, -1);
->>>>>>> 4fc95859
 	}
 
 	void assemble_columns_to_reduce(std::vector<diameter_index_t>& simplices,
@@ -583,15 +564,9 @@
 
 					next_simplices.push_back({get_diameter(cofacet), get_index(cofacet)});
 
-<<<<<<< HEAD
-					if ((pivot_column_index.find(get_entry(cofacet)) == pivot_column_index.end()) &&
-					    (get_index(get_apparent_cofacet(cofacet, dim + 1)) == -1) &&
-					    (get_index(get_apparent_facet(cofacet, dim + 1)) == -1))
-=======
 					if ((get_index(get_apparent_cofacet(cofacet, dim)) == -1) &&
 					    (pivot_column_index.find(get_entry(cofacet)) == pivot_column_index.end()) &&
 					    (get_index(get_apparent_facet(cofacet, dim)) == -1))
->>>>>>> 4fc95859
 						columns_to_reduce.push_back({get_diameter(cofacet), get_index(cofacet)});
 				}
 			}
@@ -647,16 +622,8 @@
 
 #endif
 				dset.link(u, v);
-<<<<<<< HEAD
-			} else {
-				if ((get_index(get_apparent_cofacet(e, 1)) == -1) &&
-				    (get_index(get_apparent_facet(e, 1)) == -1))
-					columns_to_reduce.push_back(e);
-			}
-=======
 			} else if (get_index(get_apparent_cofacet(e, 1)) == -1)
 				columns_to_reduce.push_back(e);
->>>>>>> 4fc95859
 		}
 		std::reverse(columns_to_reduce.begin(), columns_to_reduce.end());
 
@@ -731,7 +698,7 @@
 	diameter_entry_t init_coboundary_and_get_pivot(const diameter_entry_t simplex,
 	                                               Column& working_coboundary, const index_t& dim,
 	                                               entry_hash_map& pivot_column_index) {
-		bool check_for_emergent_pair = false;
+		bool check_for_emergent_pair = true;
 		cofacet_entries.clear();
 		BoundaryEnumerator cofacets(simplex, dim, *this);
 		while (cofacets.has_next()) {
@@ -805,11 +772,7 @@
 			std::priority_queue<diameter_entry_t, std::vector<diameter_entry_t>, Sorter>
 			    working_reduction_column, working_coboundary, final_coboundary;
 
-<<<<<<< HEAD
 			diameter_entry_t e, pivot = init_coboundary_and_get_pivot<BoundaryEnumerator>(
-=======
-			diameter_entry_t e, pivot = init_coboundary_and_get_pivot(
->>>>>>> 4fc95859
 			                        column_to_reduce, working_coboundary, dim, pivot_column_index);
 
 			while (true) {
@@ -836,7 +799,6 @@
 						    working_reduction_column, working_coboundary);
 
 						pivot = get_pivot(working_coboundary);
-<<<<<<< HEAD
 					} else if (cohomology
 					               ? get_index(e = get_apparent_facet(pivot, dim + 1)) != -1
 					               : get_index(e = get_apparent_cofacet(pivot, dim - 1)) != -1) {
@@ -845,14 +807,6 @@
 
 						add_simplex_coboundary<BoundaryEnumerator>(e, dim, working_reduction_column,
 						                                           working_coboundary);
-=======
-					} else if (get_index(e = get_apparent_facet(pivot, dim + 1)) != -1) {
-
-						set_coefficient(e, modulus - get_coefficient(e));
-
-						add_simplex_coboundary(e, dim, working_reduction_column,
-						                       working_coboundary);
->>>>>>> 4fc95859
 
 						pivot = get_pivot(working_coboundary);
 
