/*

Ripser: a lean C++ code for computation of Vietoris-Rips persistence barcodes

Copyright 2015-2016 Ulrich Bauer.

This program is free software: you can redistribute it and/or modify it under
the terms of the GNU Lesser General Public License as published by the
Free Software Foundation, either version 3 of the License, or (at your option)
any later version.

This program is distributed in the hope that it will be useful, but WITHOUT ANY
WARRANTY; without even the implied warranty of MERCHANTABILITY or FITNESS FOR A
PARTICULAR PURPOSE.  See the GNU Lesser General Public License for more details.

You should have received a copy of the GNU Lesser General Public License along
with this program.  If not, see <http://www.gnu.org/licenses/>.

*/

//#define ASSEMBLE_REDUCTION_MATRIX
//#define USE_COEFFICIENTS

//#define INDICATE_PROGRESS
#define PRINT_PERSISTENCE_PAIRS

//#define USE_GOOGLE_HASHMAP

#include <algorithm>
#include <cassert>
#include <cmath>
#include <fstream>
#include <iostream>
#include <numeric>
#include <queue>
#include <sstream>
#include <unordered_map>

#ifdef USE_GOOGLE_HASHMAP
#include <sparsehash/sparse_hash_map>
template <class Key, class T> class hash_map : public google::sparse_hash_map<Key, T> {
public:
	inline void reserve(size_t hint) { this->resize(hint); }
};
#else
template <class Key, class T> class hash_map : public std::unordered_map<Key, T> {};
#endif

typedef float value_t;
typedef int64_t index_t;
typedef int16_t coefficient_t;

class binomial_coeff_table {
	std::vector<std::vector<index_t>> B;

public:
	binomial_coeff_table(index_t n, index_t k) : B(n + 1) {
		for (index_t i = 0; i <= n; i++) {
			B[i].resize(k + 1);
			for (index_t j = 0; j <= std::min(i, k); j++)
				if (j == 0 || j == i)
					B[i][j] = 1;
				else
					B[i][j] = B[i - 1][j - 1] + B[i - 1][j];
		}
	}

	index_t operator()(index_t n, index_t k) const {
		assert(n < B.size() && k < B[n].size());
		return B[n][k];
	}
};

bool is_prime(const coefficient_t n) {
	if (!(n & 1) || n < 2) return n == 2;
	for (coefficient_t p = 3, q = n / p, r = n % p; p <= q; p += 2, q = n / p, r = n % p)
		if (!r) return false;
	return true;
}

std::vector<coefficient_t> multiplicative_inverse_vector(const coefficient_t m) {
	std::vector<coefficient_t> inverse(m);
	inverse[1] = 1;
	// m = a * (m / a) + m % a
	// Multipying with inverse(a) * inverse(m % a):
	// 0 = inverse(m % a) * (m / a)  + inverse(a)  (mod m)
	for (coefficient_t a = 2; a < m; ++a) inverse[a] = m - (inverse[m % a] * (m / a)) % m;
	return inverse;
}

#ifdef USE_COEFFICIENTS
struct __attribute__((packed)) entry_t {
	index_t index : 8 * (sizeof(index_t) - sizeof(coefficient_t));
	coefficient_t coefficient;
	entry_t(index_t _index, coefficient_t _coefficient)
	    : index(_index), coefficient(_coefficient) {}
	entry_t(index_t _index) : index(_index), coefficient(1) {}
	entry_t() : index(0), coefficient(1) {}
};

static_assert(sizeof(entry_t) == sizeof(index_t), "size of entry_t is not the same as index_t");

entry_t make_entry(index_t _index, coefficient_t _coefficient) {
	return entry_t(_index, _coefficient);
}
index_t get_index(const entry_t& e) { return e.index; }
index_t get_coefficient(const entry_t& e) { return e.coefficient; }
void set_coefficient(entry_t& e, const coefficient_t c) { e.coefficient = c; }

bool operator==(const entry_t& e1, const entry_t& e2) {
	return get_index(e1) == get_index(e2) && get_coefficient(e1) == get_coefficient(e2);
}

std::ostream& operator<<(std::ostream& stream, const entry_t& e) {
	stream << get_index(e) << ":" << get_coefficient(e);
	return stream;
}

#else

typedef index_t entry_t;
const index_t get_index(const entry_t& i) { return i; }
index_t get_coefficient(const entry_t& i) { return 1; }
entry_t make_entry(index_t _index, coefficient_t _value) { return entry_t(_index); }
void set_coefficient(entry_t& e, const coefficient_t c) {}

#endif

const entry_t& get_entry(const entry_t& e) { return e; }

typedef std::pair<value_t, index_t> diameter_index_t;
value_t get_diameter(const diameter_index_t& i) { return i.first; }
index_t get_index(const diameter_index_t& i) { return i.second; }

class diameter_entry_t : public std::pair<value_t, entry_t> {
public:
	diameter_entry_t() {}
	diameter_entry_t(const entry_t& e) : std::pair<value_t, entry_t>(0, e) {}
	diameter_entry_t(value_t _diameter, index_t _index, coefficient_t _coefficient)
	    : std::pair<value_t, entry_t>(_diameter, make_entry(_index, _coefficient)) {}
	diameter_entry_t(const diameter_index_t& _diameter_index, coefficient_t _coefficient)
	    : std::pair<value_t, entry_t>(get_diameter(_diameter_index),
	                                  make_entry(get_index(_diameter_index), _coefficient)) {}
	diameter_entry_t(const diameter_index_t& _diameter_index)
	    : diameter_entry_t(_diameter_index, 1) {}
};

const entry_t& get_entry(const diameter_entry_t& p) { return p.second; }
entry_t& get_entry(diameter_entry_t& p) { return p.second; }
const index_t get_index(const diameter_entry_t& p) { return get_index(get_entry(p)); }
const coefficient_t get_coefficient(const diameter_entry_t& p) {
	return get_coefficient(get_entry(p));
}
const value_t& get_diameter(const diameter_entry_t& p) { return p.first; }
void set_coefficient(diameter_entry_t& p, const coefficient_t c) {
	set_coefficient(get_entry(p), c);
}

template <typename Entry> struct greater_diameter_or_smaller_index {
	bool operator()(const Entry& a, const Entry& b) {
		return (get_diameter(a) > get_diameter(b)) ||
		       ((get_diameter(a) == get_diameter(b)) && (get_index(a) < get_index(b)));
	}
};

enum compressed_matrix_layout { LOWER_TRIANGULAR, UPPER_TRIANGULAR };

template <compressed_matrix_layout Layout> class compressed_distance_matrix {
public:
	std::vector<value_t> distances;
	std::vector<value_t*> rows;

	void init_rows();

	compressed_distance_matrix(std::vector<value_t>&& _distances)
	    : distances(std::move(_distances)), rows((1 + std::sqrt(1 + 8 * distances.size())) / 2) {
		assert(distances.size() == size() * (size() - 1) / 2);
		init_rows();
	}

	template <typename DistanceMatrix>
	compressed_distance_matrix(const DistanceMatrix& mat)
	    : distances(mat.size() * (mat.size() - 1) / 2), rows(mat.size()) {
		init_rows();

		for (index_t i = 1; i < size(); ++i)
			for (index_t j = 0; j < i; ++j) rows[i][j] = mat(i, j);
	}

	value_t operator()(const index_t i, const index_t j) const;

	size_t size() const { return rows.size(); }
};

class sparse_distance_matrix {
public:
	std::vector<std::vector<diameter_index_t>> neighbors;

	template <typename DistanceMatrix>
	sparse_distance_matrix(const DistanceMatrix& mat, value_t threshold) : neighbors(mat.size()) {

		for (index_t i = 0; i < size(); ++i)
			for (index_t j = 0; j < size(); ++j)
				if (i != j && mat(i, j) <= threshold)
					neighbors[i].push_back(std::make_pair(mat(i, j), j));
	}

	size_t size() const { return neighbors.size(); }
};

template <> void compressed_distance_matrix<LOWER_TRIANGULAR>::init_rows() {
	value_t* pointer = &distances[0];
	for (index_t i = 1; i < size(); ++i) {
		rows[i] = pointer;
		pointer += i;
	}
}

template <> void compressed_distance_matrix<UPPER_TRIANGULAR>::init_rows() {
	value_t* pointer = &distances[0] - 1;
	for (index_t i = 0; i < size() - 1; ++i) {
		rows[i] = pointer;
		pointer += size() - i - 2;
	}
}

template <>
value_t compressed_distance_matrix<UPPER_TRIANGULAR>::operator()(const index_t i,
                                                                 const index_t j) const {
	return i == j ? 0 : i > j ? rows[j][i] : rows[i][j];
}

template <>
value_t compressed_distance_matrix<LOWER_TRIANGULAR>::operator()(const index_t i,
                                                                 const index_t j) const {
	return i == j ? 0 : i < j ? rows[j][i] : rows[i][j];
}

typedef compressed_distance_matrix<LOWER_TRIANGULAR> compressed_lower_distance_matrix;
typedef compressed_distance_matrix<UPPER_TRIANGULAR> compressed_upper_distance_matrix;

class euclidean_distance_matrix {
public:
	std::vector<std::vector<value_t>> points;

	euclidean_distance_matrix(std::vector<std::vector<value_t>>&& _points)
	    : points(std::move(_points)) {
		for (auto p : points) { assert(p.size() == points.front().size()); }
	}

	value_t operator()(const index_t i, const index_t j) const {
		assert(i < points.size());
		assert(j < points.size());
		return std::sqrt(std::inner_product(
		    points[i].begin(), points[i].end(), points[j].begin(), value_t(), std::plus<value_t>(),
		    [](value_t u, value_t v) { return (u - v) * (u - v); }));
	}

	size_t size() const { return points.size(); }
};

class union_find {
	std::vector<index_t> parent;
	std::vector<uint8_t> rank;

public:
	union_find(index_t n) : parent(n), rank(n, 0) {
		for (index_t i = 0; i < n; ++i) parent[i] = i;
	}

	index_t find(index_t x) {
		index_t y = x, z;
		while ((z = parent[y]) != y) y = z;
		while ((z = parent[x]) != y) {
			parent[x] = y;
			x = z;
		}
		return z;
	}
	void link(index_t x, index_t y) {
		if ((x = find(x)) == (y = find(y))) return;
		if (rank[x] > rank[y])
			parent[y] = x;
		else {
			parent[x] = y;
			if (rank[x] == rank[y]) ++rank[y];
		}
	}
};

template <typename Heap> diameter_entry_t pop_pivot(Heap& column, coefficient_t modulus) {
	if (column.empty())
		return diameter_entry_t(-1);
	else {
		auto pivot = column.top();

#ifdef USE_COEFFICIENTS
		coefficient_t coefficient = 0;
		do {
			coefficient = (coefficient + get_coefficient(column.top())) % modulus;
			column.pop();

			if (coefficient == 0) {
				if (column.empty())
					return diameter_entry_t(-1);
				else
					pivot = column.top();
			}
		} while (!column.empty() && get_index(column.top()) == get_index(pivot));
		if (get_index(pivot) != -1) { set_coefficient(pivot, coefficient); }
#else
		column.pop();
		while (!column.empty() && get_index(column.top()) == get_index(pivot)) {
			column.pop();
			if (column.empty())
				return diameter_entry_t(-1);
			else {
				pivot = column.top();
				column.pop();
			}
		}
#endif
		return pivot;
	}
}

template <typename Heap> diameter_entry_t get_pivot(Heap& column, coefficient_t modulus) {
	diameter_entry_t result = pop_pivot(column, modulus);
	if (get_index(result) != -1) column.push(result);
	return result;
}

template <typename ValueType> class compressed_sparse_matrix {
	std::vector<size_t> bounds;
	std::vector<ValueType> entries;

public:
	size_t size() const { return bounds.size(); }

	typename std::vector<ValueType>::const_iterator cbegin(size_t index) const {
		assert(index < size());
		return index == 0 ? entries.cbegin() : entries.cbegin() + bounds[index - 1];
	}

	typename std::vector<ValueType>::const_iterator cend(size_t index) const {
		assert(index < size());
		return entries.cbegin() + bounds[index];
	}

	template <typename Iterator> void append_column(Iterator begin, Iterator end) {
		for (Iterator it = begin; it != end; ++it) { entries.push_back(*it); }
		bounds.push_back(entries.size());
	}

	void append_column() { bounds.push_back(entries.size()); }

	void push_back(ValueType e) {
		assert(0 < size());
		entries.push_back(e);
		++bounds.back();
	}

	void pop_back() {
		assert(0 < size());
		entries.pop_back();
		--bounds.back();
	}

	template <typename Collection> void append_column(const Collection collection) {
		append_column(collection.cbegin(), collection.cend());
	}
};

<<<<<<< HEAD
template <typename Heap>
void push_entry(Heap& column, index_t i, coefficient_t c, value_t diameter) {
	entry_t e = make_entry(i, c);
	column.push(std::make_pair(diameter, e));
}

template <typename DistanceMatrix> class ripser {
	DistanceMatrix dist;
=======
class ripser {
	compressed_lower_distance_matrix dist;
>>>>>>> 38dc1f43
	index_t n, dim_max;
	value_t threshold;
	float ratio;
	coefficient_t modulus;
	const binomial_coeff_table binomial_coeff;
	std::vector<coefficient_t> multiplicative_inverse;
	mutable std::vector<index_t> vertices;
	mutable std::vector<std::vector<diameter_index_t>::const_reverse_iterator> neighbor_it;
	mutable std::vector<std::vector<diameter_index_t>::const_reverse_iterator> neighbor_end;
	mutable std::vector<diameter_entry_t> coface_entries;

public:
	ripser(compressed_lower_distance_matrix&& _dist, index_t _dim_max, value_t _threshold,
	       float _ratio, coefficient_t _modulus)
	    : dist(std::move(_dist)), n(dist.size()),
	      dim_max(std::min(_dim_max, index_t(dist.size() - 2))), threshold(_threshold),
	      ratio(_ratio), modulus(_modulus), binomial_coeff(n, dim_max + 2),
	      multiplicative_inverse(multiplicative_inverse_vector(_modulus)) {}

	index_t get_next_vertex(index_t& v, const index_t idx, const index_t k) const {
		if (binomial_coeff(v, k) > idx) {
			index_t count = v;
			while (count > 0) {
				index_t i = v;
				index_t step = count >> 1;
				i -= step;
				if (binomial_coeff(i, k) > idx) {
					v = --i;
					count -= step + 1;
				} else
					count = step;
			}
		}
		assert(binomial_coeff(v, k) <= idx && binomial_coeff(v + 1, k) > idx);
		return v;
	}

	index_t get_edge_index(const index_t i, const index_t j) const {
		return binomial_coeff(i, 2) + j;
	}

	template <typename OutputIterator>
	OutputIterator get_simplex_vertices(index_t idx, const index_t dim, index_t v,
	                                    OutputIterator out) const {
		--v;
		for (index_t k = dim + 1; k > 0; --k) {
			get_next_vertex(v, idx, k);
			*out++ = v;
			idx -= binomial_coeff(v, k);
		}
		return out;
	}

	value_t compute_diameter(const index_t index, index_t dim) const {
		value_t diam = -std::numeric_limits<value_t>::infinity();

		vertices.clear();
		get_simplex_vertices(index, dim, dist.size(), std::back_inserter(vertices));

		for (index_t i = 0; i <= dim; ++i)
			for (index_t j = 0; j < i; ++j) {
				diam = std::max(diam, dist(vertices[i], vertices[j]));
			}
		return diam;
	}

	class simplex_coboundary_enumerator;

	void assemble_columns_to_reduce(std::vector<diameter_index_t>& simplices,
	                                std::vector<diameter_index_t>& columns_to_reduce,
	                                hash_map<index_t, index_t>& pivot_column_index, index_t dim);

	void compute_dim_0_pairs(std::vector<diameter_index_t>& edges,
	                         std::vector<diameter_index_t>& columns_to_reduce) {
		union_find dset(n);

		edges = get_edges();

		std::sort(edges.rbegin(), edges.rend(),
		          greater_diameter_or_smaller_index<diameter_index_t>());

#ifdef PRINT_PERSISTENCE_PAIRS
		std::cout << "persistence intervals in dim 0:" << std::endl;
#endif

		std::vector<index_t> vertices_of_edge(2);
		for (auto e : edges) {
			vertices_of_edge.clear();
			get_simplex_vertices(get_index(e), 1, n, std::back_inserter(vertices_of_edge));
			index_t u = dset.find(vertices_of_edge[0]), v = dset.find(vertices_of_edge[1]);

			if (u != v) {
#ifdef PRINT_PERSISTENCE_PAIRS
				if (get_diameter(e) != 0)
					std::cout << " [0," << get_diameter(e) << ")" << std::endl;
#endif
				dset.link(u, v);
			} else
				columns_to_reduce.push_back(e);
		}
		std::reverse(columns_to_reduce.begin(), columns_to_reduce.end());

#ifdef PRINT_PERSISTENCE_PAIRS
		for (index_t i = 0; i < n; ++i)
			if (dset.find(i) == i) std::cout << " [0, )" << std::endl << std::flush;
#endif
	}

	template <typename Column, typename Iterator>
	diameter_entry_t add_coboundary_and_get_pivot(Iterator column_begin, Iterator column_end,
	                                              coefficient_t factor_column_to_add,
#ifdef ASSEMBLE_REDUCTION_MATRIX
	                                              Column& working_reduction_column,
#endif
	                                              Column& working_coboundary, const index_t& dim,
	                                              hash_map<index_t, index_t>& pivot_column_index,
	                                              bool& might_be_apparent_pair);

	void compute_pairs(std::vector<diameter_index_t>& columns_to_reduce,
	                   hash_map<index_t, index_t>& pivot_column_index, index_t dim) {

#ifdef PRINT_PERSISTENCE_PAIRS
		std::cout << "persistence intervals in dim " << dim << ":" << std::endl;
#endif

#ifdef ASSEMBLE_REDUCTION_MATRIX
		compressed_sparse_matrix<diameter_entry_t> reduction_matrix;
#else
#ifdef USE_COEFFICIENTS
		std::vector<diameter_entry_t> reduction_matrix;
#endif
#endif

		std::vector<diameter_entry_t> coface_entries;

		for (index_t index_column_to_reduce = 0; index_column_to_reduce < columns_to_reduce.size();
		     ++index_column_to_reduce) {
			auto column_to_reduce = columns_to_reduce[index_column_to_reduce];

#ifdef ASSEMBLE_REDUCTION_MATRIX
			std::priority_queue<diameter_entry_t, std::vector<diameter_entry_t>,
			                    greater_diameter_or_smaller_index<diameter_entry_t>>
			    working_reduction_column;
#endif

			std::priority_queue<diameter_entry_t, std::vector<diameter_entry_t>,
			                    greater_diameter_or_smaller_index<diameter_entry_t>>
			    working_coboundary;

			value_t diameter = get_diameter(column_to_reduce);

#ifdef INDICATE_PROGRESS
			if ((index_column_to_reduce + 1) % 1000000 == 0)
				std::cout << "\033[K"
				          << "reducing column " << index_column_to_reduce + 1 << "/"
				          << columns_to_reduce.size() << " (diameter " << diameter << ")"
				          << std::flush << "\r";
#endif

			index_t index_column_to_add = index_column_to_reduce;

			diameter_entry_t pivot;

			// start with factor 1 in order to initialize working_coboundary
			// with the coboundary of the simplex with index column_to_reduce
			coefficient_t factor_column_to_add = 1;

#ifdef ASSEMBLE_REDUCTION_MATRIX
			// initialize reduction_matrix as identity matrix
			reduction_matrix.append_column();
#endif
#ifdef USE_COEFFICIENTS
			reduction_matrix.push_back(diameter_entry_t(column_to_reduce, 1));
#endif

			bool might_be_apparent_pair = (index_column_to_reduce == index_column_to_add);

			while (true) {
#ifdef ASSEMBLE_REDUCTION_MATRIX
#ifdef USE_COEFFICIENTS
				auto reduction_column_begin = reduction_matrix.cbegin(index_column_to_add),
				     reduction_column_end = reduction_matrix.cend(index_column_to_add);
#else
				std::vector<diameter_entry_t> coeffs;
				coeffs.push_back(columns_to_reduce[index_column_to_add]);
				for (auto it = reduction_matrix.cbegin(index_column_to_add);
				     it != reduction_matrix.cend(index_column_to_add); ++it)
					coeffs.push_back(*it);
				auto reduction_column_begin = coeffs.begin(), reduction_column_end = coeffs.end();
#endif
#else
#ifdef USE_COEFFICIENTS
				auto reduction_column_begin = &reduction_matrix[index_column_to_add],
				     reduction_column_end = &reduction_matrix[index_column_to_add] + 1;
#else
				auto reduction_column_begin = &columns_to_reduce[index_column_to_add],
				     reduction_column_end = &columns_to_reduce[index_column_to_add] + 1;
#endif
#endif

				pivot = add_coboundary_and_get_pivot(
				    reduction_column_begin, reduction_column_end, factor_column_to_add,
#ifdef ASSEMBLE_REDUCTION_MATRIX
				    working_reduction_column,
#endif
				    working_coboundary, dim, pivot_column_index, might_be_apparent_pair);

				if (get_index(pivot) != -1) {
					auto pair = pivot_column_index.find(get_index(pivot));

					if (pair != pivot_column_index.end()) {
						index_column_to_add = pair->second;
						factor_column_to_add = modulus - get_coefficient(pivot);
					} else {
#ifdef PRINT_PERSISTENCE_PAIRS
						value_t death = get_diameter(pivot);
						if (death > diameter * ratio) {
#ifdef INDICATE_PROGRESS
							std::cout << "\033[K";
#endif
							std::cout << " [" << diameter << "," << death << ")" << std::endl
							          << std::flush;
						}
#endif
						pivot_column_index.insert(
						    std::make_pair(get_index(pivot), index_column_to_reduce));

#ifdef USE_COEFFICIENTS
						const coefficient_t inverse =
						    multiplicative_inverse[get_coefficient(pivot)];
#endif

#ifdef ASSEMBLE_REDUCTION_MATRIX
						// replace current column of reduction_matrix (with a single diagonal 1
						// entry) by reduction_column (possibly with a different entry on the
						// diagonal)
#ifdef USE_COEFFICIENTS
						reduction_matrix.pop_back();
#else
						pop_pivot(working_reduction_column, modulus);
#endif

						while (true) {
							diameter_entry_t e = pop_pivot(working_reduction_column, modulus);
							if (get_index(e) == -1) break;
#ifdef USE_COEFFICIENTS
							set_coefficient(e, inverse * get_coefficient(e) % modulus);
							assert(get_coefficient(e) > 0);
#endif
							reduction_matrix.push_back(e);
						}
#else
#ifdef USE_COEFFICIENTS
						reduction_matrix.pop_back();
						reduction_matrix.push_back(diameter_entry_t(column_to_reduce, inverse));
#endif
#endif
						break;
					}
				} else {
#ifdef PRINT_PERSISTENCE_PAIRS
					std::cout << " [" << diameter << ", )" << std::endl << std::flush;
#endif
					break;
				}
			}
		}

#ifdef INDICATE_PROGRESS
		std::cout << "\033[K";
#endif
	}

	std::vector<diameter_index_t> get_edges();

	void compute_barcodes() {

		std::vector<diameter_index_t> simplices, columns_to_reduce;

		compute_dim_0_pairs(simplices, columns_to_reduce);

		for (index_t dim = 1; dim <= dim_max; ++dim) {
			hash_map<index_t, index_t> pivot_column_index;
			pivot_column_index.reserve(columns_to_reduce.size());

			compute_pairs(columns_to_reduce, pivot_column_index, dim);

			if (dim < dim_max) {
				assemble_columns_to_reduce(simplices, columns_to_reduce, pivot_column_index,
				                           dim + 1);
			}
		}
	}
};

class ripser::simplex_coboundary_enumerator {
private:
	index_t idx_below, idx_above, v, k;
	std::vector<index_t> vertices;
	const diameter_entry_t simplex;
	const coefficient_t modulus;
	const compressed_lower_distance_matrix& dist;
	const binomial_coeff_table& binomial_coeff;

public:
	simplex_coboundary_enumerator(const diameter_entry_t _simplex, index_t _dim,
	                              const ripser& parent)
	    : idx_below(get_index(_simplex)), idx_above(0), v(parent.n - 1), k(_dim + 1),
	      vertices(_dim + 1), simplex(_simplex), modulus(parent.modulus), dist(parent.dist),
	      binomial_coeff(parent.binomial_coeff) {
		parent.get_simplex_vertices(get_index(_simplex), _dim, parent.n, vertices.begin());
	}

	bool has_next() {
		while ((v != -1) && (binomial_coeff(v, k) <= idx_below)) {
			idx_below -= binomial_coeff(v, k);
			idx_above += binomial_coeff(v, k + 1);
			--v;
			--k;
			assert(k != -1);
		}
		return v != -1;
	}

	diameter_entry_t next() {
		value_t coface_diameter = get_diameter(simplex);
		for (index_t w : vertices) coface_diameter = std::max(coface_diameter, dist(v, w));
		index_t coface_index = idx_above + binomial_coeff(v--, k + 1) + idx_below;
		coefficient_t coface_coefficient =
		    (k & 1 ? -1 + modulus : 1) * get_coefficient(simplex) % modulus;
		return diameter_entry_t(coface_diameter, coface_index, coface_coefficient);
	}
};

<<<<<<< HEAD
template <> class ripser<sparse_distance_matrix>::simplex_coboundary_enumerator {
private:
	const ripser& parent;

	index_t idx_below, idx_above, v, k, max_vertex_below;
	const diameter_entry_t simplex;
	const coefficient_t modulus;
	const sparse_distance_matrix& dist;
	const binomial_coeff_table& binomial_coeff;

	std::vector<index_t>& vertices;
	std::vector<std::vector<diameter_index_t>::const_reverse_iterator>& neighbor_it;
	std::vector<std::vector<diameter_index_t>::const_reverse_iterator>& neighbor_end;
	diameter_index_t x;

public:
	simplex_coboundary_enumerator(const diameter_entry_t _simplex, index_t _dim,
	                              const ripser& _parent)
	    : parent(_parent), idx_below(get_index(_simplex)), idx_above(0), v(parent.n - 1),
	      k(_dim + 1), max_vertex_below(parent.n - 1), simplex(_simplex), modulus(parent.modulus),
	      dist(parent.dist), binomial_coeff(parent.binomial_coeff), vertices(parent.vertices),
	      neighbor_it(parent.neighbor_it), neighbor_end(parent.neighbor_end) {

		neighbor_it.clear();
		neighbor_end.clear();
		vertices.clear();

		parent.get_simplex_vertices(idx_below, _dim, parent.n, std::back_inserter(vertices));

		for (auto v : vertices) {
			neighbor_it.push_back(dist.neighbors[v].rbegin());
			neighbor_end.push_back(dist.neighbors[v].rend());
		}
	}

	bool has_next(bool all_cofaces = true) {
		for (auto &it0 = neighbor_it[0], &end0 = neighbor_end[0]; it0 != end0; ++it0) {
			x = *it0;
			for (size_t idx = 1; idx < neighbor_it.size(); ++idx) {
				auto &it = neighbor_it[idx], end = neighbor_end[idx];
				while (get_index(*it) > get_index(x))
					if (++it == end) return false;
				auto y = *it;
				if (get_index(y) != get_index(x))
					goto continue_outer;
				else
					x = std::max(x, y);
			}
			return all_cofaces || !(k > 0 && parent.get_next_vertex(max_vertex_below, idx_below,
			                                                        k) > get_index(x));
		continue_outer:;
		}
		return false;
	}

	diameter_entry_t next() {
		++neighbor_it[0];

		while (k > 0 && parent.get_next_vertex(max_vertex_below, idx_below, k) > get_index(x)) {
			idx_below -= binomial_coeff(max_vertex_below, k);
			idx_above += binomial_coeff(max_vertex_below, k + 1);
			--k;
		}

		value_t coface_diameter = std::max(get_diameter(simplex), get_diameter(x));

		coefficient_t coface_coefficient =
		    (k & 1 ? -1 + modulus : 1) * get_coefficient(simplex) % modulus;

		return diameter_entry_t(coface_diameter,
		                        idx_above + binomial_coeff(get_index(x), k + 1) + idx_below,
		                        coface_coefficient);
	}
};

template <> std::vector<diameter_index_t> ripser<compressed_lower_distance_matrix>::get_edges() {
=======
template <typename Column, typename Iterator>
diameter_entry_t ripser::add_coboundary_and_get_pivot(
    Iterator column_begin, Iterator column_end, coefficient_t factor_column_to_add,
#ifdef ASSEMBLE_REDUCTION_MATRIX
    Column& working_reduction_column,
#endif
    Column& working_coboundary, const index_t& dim, hash_map<index_t, index_t>& pivot_column_index,
    bool& might_be_apparent_pair) {
	for (auto it = column_begin; it != column_end; ++it) {
		diameter_entry_t simplex = *it;
		set_coefficient(simplex, get_coefficient(simplex) * factor_column_to_add % modulus);

#ifdef ASSEMBLE_REDUCTION_MATRIX
		working_reduction_column.push(simplex);
#endif

		coface_entries.clear();
		simplex_coboundary_enumerator cofaces(simplex, dim, *this);
		while (cofaces.has_next()) {
			diameter_entry_t coface = cofaces.next();
			if (get_diameter(coface) <= threshold) {
				coface_entries.push_back(coface);
				if (might_be_apparent_pair && (get_diameter(simplex) == get_diameter(coface))) {
					if (pivot_column_index.find(get_index(coface)) == pivot_column_index.end()) {
						return coface;
					}
					might_be_apparent_pair = false;
				}
			}
		}
		for (auto coface : coface_entries) working_coboundary.push(coface);
	}

	return get_pivot(working_coboundary, modulus);
}

std::vector<diameter_index_t> ripser::get_edges() {
>>>>>>> 38dc1f43
	std::vector<diameter_index_t> edges;
	for (index_t index = binomial_coeff(n, 2); index-- > 0;) {
		value_t diameter = compute_diameter(index, 1);
		if (diameter <= threshold) edges.push_back(std::make_pair(diameter, index));
	}
	return edges;
}

<<<<<<< HEAD
template <> std::vector<diameter_index_t> ripser<sparse_distance_matrix>::get_edges() {
	std::vector<diameter_index_t> edges;
	for (index_t i = 0; i < n; ++i)
		for (auto n : dist.neighbors[i]) {
			index_t j = get_index(n);
			if (i > j) edges.push_back(std::make_pair(get_diameter(n), get_edge_index(i, j)));
		}
	return edges;
}

template <>
void ripser<compressed_lower_distance_matrix>::assemble_columns_to_reduce(
    std::vector<diameter_index_t>& simplices, std::vector<diameter_index_t>& columns_to_reduce,
    hash_map<index_t, index_t>& pivot_column_index, index_t dim) {
=======
void ripser::assemble_columns_to_reduce(std::vector<diameter_index_t>& simplices,
                                        std::vector<diameter_index_t>& columns_to_reduce,
                                        hash_map<index_t, index_t>& pivot_column_index,
                                        index_t dim) {
>>>>>>> 38dc1f43
	index_t num_simplices = binomial_coeff(n, dim + 1);

	columns_to_reduce.clear();

#ifdef INDICATE_PROGRESS
	std::cout << "\033[K"
	          << "assembling " << num_simplices << " columns" << std::flush << "\r";
#endif

	for (index_t index = 0; index < num_simplices; ++index) {
		if (pivot_column_index.find(index) == pivot_column_index.end()) {
			value_t diameter = compute_diameter(index, dim);
			if (diameter <= threshold) columns_to_reduce.push_back(std::make_pair(diameter, index));
#ifdef INDICATE_PROGRESS
			if ((index + 1) % 1000000 == 0)
				std::cout << "\033[K"
				          << "assembled " << columns_to_reduce.size() << " out of " << (index + 1)
				          << "/" << num_simplices << " columns" << std::flush << "\r";
#endif
		}
	}

#ifdef INDICATE_PROGRESS
	std::cout << "\033[K"
	          << "sorting " << num_simplices << " columns" << std::flush << "\r";
#endif

	std::sort(columns_to_reduce.begin(), columns_to_reduce.end(),
	          greater_diameter_or_smaller_index<diameter_index_t>());
#ifdef INDICATE_PROGRESS
	std::cout << "\033[K";
#endif
}

template <>
void ripser<sparse_distance_matrix>::assemble_columns_to_reduce(
    std::vector<diameter_index_t>& simplices, std::vector<diameter_index_t>& columns_to_reduce,
    hash_map<index_t, index_t>& pivot_column_index, index_t dim) {

#ifdef INDICATE_PROGRESS
	std::cout << "\033[K"
	          << "assembling columns" << std::flush << "\r";
#endif

	--dim;
	columns_to_reduce.clear();

	std::vector<diameter_index_t> next_simplices;

	for (diameter_index_t simplex : simplices) {
		simplex_coboundary_enumerator cofaces(simplex, dim, *this);

		while (cofaces.has_next(false)) {
			auto coface = cofaces.next();

			next_simplices.push_back(std::make_pair(get_diameter(coface), get_index(coface)));

			if (pivot_column_index.find(get_index(coface)) == pivot_column_index.end())
				columns_to_reduce.push_back(
				    std::make_pair(get_diameter(coface), get_index(coface)));
		}
	}

	simplices.swap(next_simplices);

#ifdef INDICATE_PROGRESS
	std::cout << "\033[K"
	          << "sorting " << columns_to_reduce.size() << " columns" << std::flush << "\r";
#endif

	std::sort(columns_to_reduce.begin(), columns_to_reduce.end(),
	          greater_diameter_or_smaller_index<diameter_index_t>());
#ifdef INDICATE_PROGRESS
	std::cout << "\033[K";
#endif
}

enum file_format {
	LOWER_DISTANCE_MATRIX,
	UPPER_DISTANCE_MATRIX,
	DISTANCE_MATRIX,
	POINT_CLOUD,
	DIPHA,
	RIPSER
};

template <typename T> T read(std::istream& s) {
	T result;
	s.read(reinterpret_cast<char*>(&result), sizeof(T));
	return result; // on little endian: boost::endian::little_to_native(result);
}

compressed_lower_distance_matrix read_point_cloud(std::istream& input_stream) {
	std::vector<std::vector<value_t>> points;

	std::string line;
	value_t value;
	while (std::getline(input_stream, line)) {
		std::vector<value_t> point;
		std::istringstream s(line);
		while (s >> value) {
			point.push_back(value);
			s.ignore();
		}
		if (!point.empty()) points.push_back(point);
		assert(point.size() == points.front().size());
	}

	euclidean_distance_matrix eucl_dist(std::move(points));

	index_t n = eucl_dist.size();

	std::cout << "point cloud with " << n << " points in dimension "
	          << eucl_dist.points.front().size() << std::endl;

	std::vector<value_t> distances;

	for (int i = 0; i < n; ++i)
		for (int j = 0; j < i; ++j) distances.push_back(eucl_dist(i, j));

	return compressed_lower_distance_matrix(std::move(distances));
}

compressed_lower_distance_matrix read_lower_distance_matrix(std::istream& input_stream) {
	std::vector<value_t> distances;
	value_t value;
	while (input_stream >> value) {
		distances.push_back(value);
		input_stream.ignore();
	}

	return compressed_lower_distance_matrix(std::move(distances));
}

compressed_lower_distance_matrix read_upper_distance_matrix(std::istream& input_stream) {
	std::vector<value_t> distances;
	value_t value;
	while (input_stream >> value) {
		distances.push_back(value);
		input_stream.ignore();
	}

	return compressed_lower_distance_matrix(compressed_upper_distance_matrix(std::move(distances)));
}

compressed_lower_distance_matrix read_distance_matrix(std::istream& input_stream) {
	std::vector<value_t> distances;

	std::string line;
	value_t value;
	for (int i = 0; std::getline(input_stream, line); ++i) {
		std::istringstream s(line);
		for (int j = 0; j < i && s >> value; ++j) {
			distances.push_back(value);
			s.ignore();
		}
	}

	return compressed_lower_distance_matrix(std::move(distances));
}

compressed_lower_distance_matrix read_dipha(std::istream& input_stream) {
	if (read<int64_t>(input_stream) != 8067171840) {
		std::cerr << "input is not a Dipha file (magic number: 8067171840)" << std::endl;
		exit(-1);
	}

	if (read<int64_t>(input_stream) != 7) {
		std::cerr << "input is not a Dipha distance matrix (file type: 7)" << std::endl;
		exit(-1);
	}

	index_t n = read<int64_t>(input_stream);

	std::vector<value_t> distances;

	for (int i = 0; i < n; ++i)
		for (int j = 0; j < n; ++j)
			if (i > j)
				distances.push_back(read<double>(input_stream));
			else
				read<double>(input_stream);

	return compressed_lower_distance_matrix(std::move(distances));
}

compressed_lower_distance_matrix read_ripser(std::istream& input_stream) {
	std::vector<value_t> distances;
	while (!input_stream.eof()) distances.push_back(read<value_t>(input_stream));
	return compressed_lower_distance_matrix(std::move(distances));
}

compressed_lower_distance_matrix read_file(std::istream& input_stream, file_format format) {
	switch (format) {
	case LOWER_DISTANCE_MATRIX:
		return read_lower_distance_matrix(input_stream);
	case UPPER_DISTANCE_MATRIX:
		return read_upper_distance_matrix(input_stream);
	case DISTANCE_MATRIX:
		return read_distance_matrix(input_stream);
	case POINT_CLOUD:
		return read_point_cloud(input_stream);
	case DIPHA:
		return read_dipha(input_stream);
	case RIPSER:
		return read_ripser(input_stream);
	}
}

void print_usage_and_exit(int exit_code) {
	std::cerr
	    << "Usage: "
	    << "ripser "
	    << "[options] [filename]" << std::endl
	    << std::endl
	    << "Options:" << std::endl
	    << std::endl
	    << "  --help           print this screen" << std::endl
	    << "  --format         use the specified file format for the input. Options are:"
	    << std::endl
	    << "                     lower-distance (lower triangular distance matrix; default)"
	    << std::endl
	    << "                     upper-distance (upper triangular distance matrix)" << std::endl
	    << "                     distance       (full distance matrix)" << std::endl
	    << "                     point-cloud    (point cloud in Euclidean space)" << std::endl
	    << "                     dipha          (distance matrix in DIPHA file format)" << std::endl
	    << "                     ripser         (distance matrix in Ripser binary file format)"
	    << std::endl
	    << "  --dim <k>        compute persistent homology up to dimension <k>" << std::endl
	    << "  --threshold <t>  compute Rips complexes up to diameter <t>" << std::endl
#ifdef USE_COEFFICIENTS
	    << "  --modulus <p>    compute homology with coefficients in the prime field Z/<p>Z"
#endif
	    << std::endl;

	exit(exit_code);
}

int main(int argc, char** argv) {

	const char* filename = nullptr;

	file_format format = DISTANCE_MATRIX;

	index_t dim_max = 1;
	value_t threshold = std::numeric_limits<value_t>::max();

	float ratio = 1;

#ifdef USE_COEFFICIENTS
	coefficient_t modulus = 2;
#else
	const coefficient_t modulus = 2;
#endif

	for (index_t i = 1; i < argc; ++i) {
		const std::string arg(argv[i]);
		if (arg == "--help") {
			print_usage_and_exit(0);
		} else if (arg == "--dim") {
			std::string parameter = std::string(argv[++i]);
			size_t next_pos;
			dim_max = std::stol(parameter, &next_pos);
			if (next_pos != parameter.size()) print_usage_and_exit(-1);
		} else if (arg == "--threshold") {
			std::string parameter = std::string(argv[++i]);
			size_t next_pos;
			threshold = std::stof(parameter, &next_pos);
			if (next_pos != parameter.size()) print_usage_and_exit(-1);
		} else if (arg == "--ratio") {
			std::string parameter = std::string(argv[++i]);
			size_t next_pos;
			ratio = std::stof(parameter, &next_pos);
			if (next_pos != parameter.size()) print_usage_and_exit(-1);
		} else if (arg == "--format") {
			std::string parameter = std::string(argv[++i]);
			if (parameter == "lower-distance")
				format = LOWER_DISTANCE_MATRIX;
			else if (parameter == "upper-distance")
				format = UPPER_DISTANCE_MATRIX;
			else if (parameter == "distance")
				format = DISTANCE_MATRIX;
			else if (parameter == "point-cloud")
				format = POINT_CLOUD;
			else if (parameter == "dipha")
				format = DIPHA;
			else if (parameter == "ripser")
				format = RIPSER;
			else
				print_usage_and_exit(-1);
#ifdef USE_COEFFICIENTS
		} else if (arg == "--modulus") {
			std::string parameter = std::string(argv[++i]);
			size_t next_pos;
			modulus = std::stol(parameter, &next_pos);
			if (next_pos != parameter.size() || !is_prime(modulus)) print_usage_and_exit(-1);
#endif
		} else {
			if (filename) { print_usage_and_exit(-1); }
			filename = argv[i];
		}
	}

	std::ifstream file_stream(filename);
	if (filename && file_stream.fail()) {
		std::cerr << "couldn't open file " << filename << std::endl;
		exit(-1);
	}

	compressed_lower_distance_matrix dist = read_file(filename ? file_stream : std::cin, format);

	value_t min = std::numeric_limits<value_t>::infinity(),
	        max = -std::numeric_limits<value_t>::infinity(), max_finite = max;
	int num_edges = 0;

	value_t enclosing_radius = std::numeric_limits<value_t>::infinity();
	for (index_t i = 0; i < dist.size(); ++i) {
		value_t r_i = -std::numeric_limits<value_t>::infinity();
		for (index_t j = 0; j < dist.size(); ++j) r_i = std::max(r_i, dist(i, j));
		enclosing_radius = std::min(enclosing_radius, r_i);
	}

	if (threshold == std::numeric_limits<value_t>::max()) threshold = enclosing_radius;

	for (auto d : dist.distances) {
		min = std::min(min, d);
		max = std::max(max, d);
		max_finite = d != std::numeric_limits<value_t>::infinity() ? std::max(max, d) : max_finite;
		if (d <= threshold) ++num_edges;
	}

	std::cout << "value range: [" << min << "," << max_finite << "]" << std::endl;

<<<<<<< HEAD
	if (threshold >= max) {
		std::cout << "distance matrix with " << dist.size() << " points" << std::endl;
		ripser<compressed_lower_distance_matrix>(std::move(dist), dim_max, threshold, ratio,
		                                         modulus)
		    .compute_barcodes();
	} else {
		std::cout << "sparse distance matrix with " << dist.size() << " points and " << num_edges
		          << " entries" << std::endl;

		ripser<sparse_distance_matrix>(sparse_distance_matrix(std::move(dist), threshold), dim_max,
		                               threshold, ratio, modulus)
		    .compute_barcodes();
	}
=======
	std::cout << "distance matrix with " << dist.size() << " points" << std::endl;
	ripser(std::move(dist), dim_max, threshold, ratio, modulus).compute_barcodes();
>>>>>>> 38dc1f43
}<|MERGE_RESOLUTION|>--- conflicted
+++ resolved
@@ -371,19 +371,8 @@
 	}
 };
 
-<<<<<<< HEAD
-template <typename Heap>
-void push_entry(Heap& column, index_t i, coefficient_t c, value_t diameter) {
-	entry_t e = make_entry(i, c);
-	column.push(std::make_pair(diameter, e));
-}
-
 template <typename DistanceMatrix> class ripser {
 	DistanceMatrix dist;
-=======
-class ripser {
-	compressed_lower_distance_matrix dist;
->>>>>>> 38dc1f43
 	index_t n, dim_max;
 	value_t threshold;
 	float ratio;
@@ -396,8 +385,8 @@
 	mutable std::vector<diameter_entry_t> coface_entries;
 
 public:
-	ripser(compressed_lower_distance_matrix&& _dist, index_t _dim_max, value_t _threshold,
-	       float _ratio, coefficient_t _modulus)
+	ripser(DistanceMatrix&& _dist, index_t _dim_max, value_t _threshold, float _ratio,
+	       coefficient_t _modulus)
 	    : dist(std::move(_dist)), n(dist.size()),
 	      dim_max(std::min(_dim_max, index_t(dist.size() - 2))), threshold(_threshold),
 	      ratio(_ratio), modulus(_modulus), binomial_coeff(n, dim_max + 2),
@@ -679,7 +668,7 @@
 	}
 };
 
-class ripser::simplex_coboundary_enumerator {
+template <> class ripser<compressed_lower_distance_matrix>::simplex_coboundary_enumerator {
 private:
 	index_t idx_below, idx_above, v, k;
 	std::vector<index_t> vertices;
@@ -718,7 +707,43 @@
 	}
 };
 
-<<<<<<< HEAD
+template <typename DistanceMatrix>
+template <typename Column, typename Iterator>
+diameter_entry_t ripser<DistanceMatrix>::add_coboundary_and_get_pivot(
+    Iterator column_begin, Iterator column_end, coefficient_t factor_column_to_add,
+#ifdef ASSEMBLE_REDUCTION_MATRIX
+    Column& working_reduction_column,
+#endif
+    Column& working_coboundary, const index_t& dim, hash_map<index_t, index_t>& pivot_column_index,
+    bool& might_be_apparent_pair) {
+	for (auto it = column_begin; it != column_end; ++it) {
+		diameter_entry_t simplex = *it;
+		set_coefficient(simplex, get_coefficient(simplex) * factor_column_to_add % modulus);
+
+#ifdef ASSEMBLE_REDUCTION_MATRIX
+		working_reduction_column.push(simplex);
+#endif
+
+		coface_entries.clear();
+		simplex_coboundary_enumerator cofaces(simplex, dim, *this);
+		while (cofaces.has_next()) {
+			diameter_entry_t coface = cofaces.next();
+			if (get_diameter(coface) <= threshold) {
+				coface_entries.push_back(coface);
+				if (might_be_apparent_pair && (get_diameter(simplex) == get_diameter(coface))) {
+					if (pivot_column_index.find(get_index(coface)) == pivot_column_index.end()) {
+						return coface;
+					}
+					might_be_apparent_pair = false;
+				}
+			}
+		}
+		for (auto coface : coface_entries) working_coboundary.push(coface);
+	}
+
+	return get_pivot(working_coboundary, modulus);
+}
+
 template <> class ripser<sparse_distance_matrix>::simplex_coboundary_enumerator {
 private:
 	const ripser& parent;
@@ -795,45 +820,6 @@
 };
 
 template <> std::vector<diameter_index_t> ripser<compressed_lower_distance_matrix>::get_edges() {
-=======
-template <typename Column, typename Iterator>
-diameter_entry_t ripser::add_coboundary_and_get_pivot(
-    Iterator column_begin, Iterator column_end, coefficient_t factor_column_to_add,
-#ifdef ASSEMBLE_REDUCTION_MATRIX
-    Column& working_reduction_column,
-#endif
-    Column& working_coboundary, const index_t& dim, hash_map<index_t, index_t>& pivot_column_index,
-    bool& might_be_apparent_pair) {
-	for (auto it = column_begin; it != column_end; ++it) {
-		diameter_entry_t simplex = *it;
-		set_coefficient(simplex, get_coefficient(simplex) * factor_column_to_add % modulus);
-
-#ifdef ASSEMBLE_REDUCTION_MATRIX
-		working_reduction_column.push(simplex);
-#endif
-
-		coface_entries.clear();
-		simplex_coboundary_enumerator cofaces(simplex, dim, *this);
-		while (cofaces.has_next()) {
-			diameter_entry_t coface = cofaces.next();
-			if (get_diameter(coface) <= threshold) {
-				coface_entries.push_back(coface);
-				if (might_be_apparent_pair && (get_diameter(simplex) == get_diameter(coface))) {
-					if (pivot_column_index.find(get_index(coface)) == pivot_column_index.end()) {
-						return coface;
-					}
-					might_be_apparent_pair = false;
-				}
-			}
-		}
-		for (auto coface : coface_entries) working_coboundary.push(coface);
-	}
-
-	return get_pivot(working_coboundary, modulus);
-}
-
-std::vector<diameter_index_t> ripser::get_edges() {
->>>>>>> 38dc1f43
 	std::vector<diameter_index_t> edges;
 	for (index_t index = binomial_coeff(n, 2); index-- > 0;) {
 		value_t diameter = compute_diameter(index, 1);
@@ -842,7 +828,6 @@
 	return edges;
 }
 
-<<<<<<< HEAD
 template <> std::vector<diameter_index_t> ripser<sparse_distance_matrix>::get_edges() {
 	std::vector<diameter_index_t> edges;
 	for (index_t i = 0; i < n; ++i)
@@ -857,12 +842,6 @@
 void ripser<compressed_lower_distance_matrix>::assemble_columns_to_reduce(
     std::vector<diameter_index_t>& simplices, std::vector<diameter_index_t>& columns_to_reduce,
     hash_map<index_t, index_t>& pivot_column_index, index_t dim) {
-=======
-void ripser::assemble_columns_to_reduce(std::vector<diameter_index_t>& simplices,
-                                        std::vector<diameter_index_t>& columns_to_reduce,
-                                        hash_map<index_t, index_t>& pivot_column_index,
-                                        index_t dim) {
->>>>>>> 38dc1f43
 	index_t num_simplices = binomial_coeff(n, dim + 1);
 
 	columns_to_reduce.clear();
@@ -1196,7 +1175,6 @@
 
 	std::cout << "value range: [" << min << "," << max_finite << "]" << std::endl;
 
-<<<<<<< HEAD
 	if (threshold >= max) {
 		std::cout << "distance matrix with " << dist.size() << " points" << std::endl;
 		ripser<compressed_lower_distance_matrix>(std::move(dist), dim_max, threshold, ratio,
@@ -1210,8 +1188,4 @@
 		                               threshold, ratio, modulus)
 		    .compute_barcodes();
 	}
-=======
-	std::cout << "distance matrix with " << dist.size() << " points" << std::endl;
-	ripser(std::move(dist), dim_max, threshold, ratio, modulus).compute_barcodes();
->>>>>>> 38dc1f43
 }