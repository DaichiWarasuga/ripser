--- conflicted
+++ resolved
@@ -54,20 +54,15 @@
 #include <sstream>
 #include <unordered_map>
 
-<<<<<<< HEAD
 #ifdef __EMSCRIPTEN__
 #include <emscripten.h>
 #include <emscripten/bind.h>
 #endif
 
-#ifdef USE_GOOGLE_HASHMAP
-#include <sparsehash/dense_hash_map>
-=======
 #ifdef USE_ROBINHOOD_HASHMAP
 
 #include "robin-hood-hashing/src/include/robin_hood.h"
 
->>>>>>> 556cf1a5
 template <class Key, class T, class H, class E>
 using hash_map = robin_hood::unordered_map<Key, T, H, E>;
 template <class Key> using hash = robin_hood::hash<Key>;
@@ -957,13 +952,8 @@
 		}
 	}
 
-<<<<<<< HEAD
-	bool has_next(bool all_cofaces = true) {
-		for (auto& it0 = neighbor_it[0], & end0 = neighbor_end[0]; it0 != end0; ++it0) {
-=======
 	bool has_next(bool all_cofacets = true) {
 		for (auto &it0 = neighbor_it[0], &end0 = neighbor_end[0]; it0 != end0; ++it0) {
->>>>>>> 556cf1a5
 			neighbor = *it0;
 			for (size_t idx = 1; idx < neighbor_it.size(); ++idx) {
 				auto &it = neighbor_it[idx], end = neighbor_end[idx];
@@ -1187,37 +1177,6 @@
 }
 
 void print_usage_and_exit(int exit_code) {
-<<<<<<< HEAD
-	std::cerr << "Usage: "
-	          << "ripser "
-	          << "[options] [filename]" << std::endl
-	          << std::endl
-	          << "Options:" << std::endl
-	          << std::endl
-	          << "  --help           print this screen" << std::endl
-	          << "  --format         use the specified file format for the input. Options are:"
-	          << std::endl
-	          << "                     lower-distance (lower triangular distance matrix; default)"
-	          << std::endl
-	          << "                     upper-distance (upper triangular distance matrix)"
-	          << std::endl
-	          << "                     distance       (full distance matrix)" << std::endl
-	          << "                     point-cloud    (point cloud in Euclidean space)" << std::endl
-	          << "                     dipha          (distance matrix in DIPHA file format)"
-	          << std::endl
-	          << "                     sparse         (sparse distance matrix in Sparse Triplet "
-	             "format)" << std::endl
-	          << "                     binary         (lower triangular distance matrix in binary "
-	             "format)" << std::endl
-	          << "  --dim <k>        compute persistent homology up to dimension k" << std::endl
-	          << "  --threshold <t>  compute Rips complexes up to diameter t" << std::endl
-#ifdef USE_COEFFICIENTS
-	          << "  --modulus <p>    compute homology with coefficients in the prime field Z/pZ"
-#endif
-	          << std::endl
-	          << "  --ratio <r>      only show persistence pairs with death/birth ratio > r"
-	          << std::endl;
-=======
 	std::cerr
 	    << "Usage: "
 	    << "ripser "
@@ -1246,7 +1205,6 @@
 #endif
 	    << "  --ratio <r>      only show persistence pairs with death/birth ratio > r" << std::endl
 	    << std::endl;
->>>>>>> 556cf1a5
 	exit(exit_code);
 }
 
@@ -1386,11 +1344,29 @@
 
 	compressed_lower_distance_matrix dist = read_file(file_stream, format);
 
-	auto value_range = std::minmax_element(dist.distances.begin(), dist.distances.end());
+    value_t min = std::numeric_limits<value_t>::infinity(),
+    max = -std::numeric_limits<value_t>::infinity(), max_finite = max;
+    int num_edges = 0;
+    
+    value_t enclosing_radius = std::numeric_limits<value_t>::infinity();
+    if (threshold == std::numeric_limits<value_t>::max()) {
+        for (size_t i = 0; i < dist.size(); ++i) {
+            value_t r_i = -std::numeric_limits<value_t>::infinity();
+            for (size_t j = 0; j < dist.size(); ++j) r_i = std::max(r_i, dist(i, j));
+            enclosing_radius = std::min(enclosing_radius, r_i);
+        }
+    }
+    
+    for (auto d : dist.distances) {
+        min = std::min(min, d);
+        max = std::max(max, d);
+        if (d != std::numeric_limits<value_t>::infinity()) max_finite = std::max(max_finite, d);
+        if (d <= threshold) ++num_edges;
+    }
 
 #ifdef __EMSCRIPTEN__
 	EM_ASM_({postMessage({"type" : "distance-matrix", "size" : $0, "min" : $1, "max" : $2})},
-	        dist.size(), *value_range.first, *value_range.second);
+	        dist.size(), min, max_finite);
 #endif
 
 	if (threshold == std::numeric_limits<value_t>::max())
